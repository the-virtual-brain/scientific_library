--- conflicted
+++ resolved
@@ -35,11 +35,7 @@
 
 from tvb.basic.logger.builder import get_logger
 from tvb.datatypes.region_mapping import RegionVolumeMapping
-<<<<<<< HEAD
-from tvb.basic.traits.neotraits import HasTraits, Attr, NArray
-=======
 from tvb.basic.neotraits.api import HasTraits, Attr, NArray
->>>>>>> a9c18ac4
 
 LOG = get_logger(__name__)
 TRACTS_CHUNK_SIZE = 100
@@ -51,10 +47,6 @@
     MAX_N_VERTICES = 2 ** 16
 
     vertices = NArray(
-<<<<<<< HEAD
-        dtype=float,
-=======
->>>>>>> a9c18ac4
         label="Vertex positions",
         doc="""An array specifying coordinates for the tracts vertices."""
     )
@@ -76,11 +68,7 @@
     )
 
     region_volume_map = Attr(
-<<<<<<< HEAD
-        RegionVolumeMapping,
-=======
         field_type=RegionVolumeMapping,
->>>>>>> a9c18ac4
         label="Region volume Mapping used to create the tract_region index",
         required=False
     )
