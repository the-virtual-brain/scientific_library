# -*- coding: utf-8 -*-
#
#
#  TheVirtualBrain-Scientific Package. This package holds all simulators, and 
# analysers necessary to run brain-simulations. You can use it stand alone or
# in conjunction with TheVirtualBrain-Framework Package. See content of the
# documentation-folder for more details. See also http://www.thevirtualbrain.org
#
# (c) 2012-2017, Baycrest Centre for Geriatric Care ("Baycrest") and others
#
# This program is free software: you can redistribute it and/or modify it under the
# terms of the GNU General Public License as published by the Free Software Foundation,
# either version 3 of the License, or (at your option) any later version.
# This program is distributed in the hope that it will be useful, but WITHOUT ANY
# WARRANTY; without even the implied warranty of MERCHANTABILITY or FITNESS FOR A
# PARTICULAR PURPOSE.  See the GNU General Public License for more details.
# You should have received a copy of the GNU General Public License along with this
# program.  If not, see <http://www.gnu.org/licenses/>.
#
#
#   CITATION:
# When using The Virtual Brain for scientific publications, please cite it as follows:
#
#   Paula Sanz Leon, Stuart A. Knock, M. Marmaduke Woodman, Lia Domide,
#   Jochen Mersmann, Anthony R. McIntosh, Viktor Jirsa (2013)
#       The Virtual Brain: a simulator of primate brain network dynamics.
#   Frontiers in Neuroinformatics (7:10. doi: 10.3389/fninf.2013.00010)
#
#

"""
The Volume datatypes.

.. moduleauthor:: Stuart A. Knock <Stuart@tvb.invalid>

"""

<<<<<<< HEAD
from tvb.basic.logger.builder import get_logger
from tvb.basic.neotraits.api import HasTraits, Attr, NArray


LOG = get_logger(__name__)


=======
from tvb.basic.neotraits.api import HasTraits, Attr, NArray


>>>>>>> ac94b249
class Volume(HasTraits):
    """
    Data defined on a regular grid in three dimensions.
    """
    origin = NArray(label="Volume origin coordinates")
<<<<<<< HEAD
    voxel_size = NArray(label="Voxel size") # need a triplet, xyz
=======
    voxel_size = NArray(label="Voxel size")  # need a triplet, xyz
>>>>>>> ac94b249
    voxel_unit = Attr(str, label="Voxel Measure Unit", default="mm")

    def summary_info(self):
        return {
            "Volume type": self.__class__.__name__,
            "Origin": self.origin,
            "Voxel size": self.voxel_size,
            "Units": self.voxel_unit
<<<<<<< HEAD
        }
=======
        }
>>>>>>> ac94b249
<|MERGE_RESOLUTION|>--- conflicted
+++ resolved
@@ -35,29 +35,15 @@
 
 """
 
-<<<<<<< HEAD
-from tvb.basic.logger.builder import get_logger
 from tvb.basic.neotraits.api import HasTraits, Attr, NArray
 
 
-LOG = get_logger(__name__)
-
-
-=======
-from tvb.basic.neotraits.api import HasTraits, Attr, NArray
-
-
->>>>>>> ac94b249
 class Volume(HasTraits):
     """
     Data defined on a regular grid in three dimensions.
     """
     origin = NArray(label="Volume origin coordinates")
-<<<<<<< HEAD
-    voxel_size = NArray(label="Voxel size") # need a triplet, xyz
-=======
     voxel_size = NArray(label="Voxel size")  # need a triplet, xyz
->>>>>>> ac94b249
     voxel_unit = Attr(str, label="Voxel Measure Unit", default="mm")
 
     def summary_info(self):
@@ -66,8 +52,4 @@
             "Origin": self.origin,
             "Voxel size": self.voxel_size,
             "Units": self.voxel_unit
-<<<<<<< HEAD
-        }
-=======
-        }
->>>>>>> ac94b249
+        }