# -*- coding: utf-8 -*-
#
#
#  TheVirtualBrain-Scientific Package. This package holds all simulators, and 
# analysers necessary to run brain-simulations. You can use it stand alone or
# in conjunction with TheVirtualBrain-Framework Package. See content of the
# documentation-folder for more details. See also http://www.thevirtualbrain.org
#
# (c) 2012-2017, Baycrest Centre for Geriatric Care ("Baycrest") and others
#
# This program is free software: you can redistribute it and/or modify it under the
# terms of the GNU General Public License as published by the Free Software Foundation,
# either version 3 of the License, or (at your option) any later version.
# This program is distributed in the hope that it will be useful, but WITHOUT ANY
# WARRANTY; without even the implied warranty of MERCHANTABILITY or FITNESS FOR A
# PARTICULAR PURPOSE.  See the GNU General Public License for more details.
# You should have received a copy of the GNU General Public License along with this
# program.  If not, see <http://www.gnu.org/licenses/>.
#
#
#   CITATION:
# When using The Virtual Brain for scientific publications, please cite it as follows:
#
#   Paula Sanz Leon, Stuart A. Knock, M. Marmaduke Woodman, Lia Domide,
#   Jochen Mersmann, Anthony R. McIntosh, Viktor Jirsa (2013)
#       The Virtual Brain: a simulator of primate brain network dynamics.
#   Frontiers in Neuroinformatics (7:10. doi: 10.3389/fninf.2013.00010)
#
#
"""
The ProjectionMatrices DataTypes. This brings together the scientific and framework 
methods that are associated with the surfaces data.

.. moduleauthor:: Lia Domide <lia.domide@codemart.ro>
"""

from tvb.basic.readers import try_get_absolute_path, FileReader
<<<<<<< HEAD
#TODO: Eliminate basic import: Dict attribute missing
import tvb.basic.traits.types_basic as basic
from tvb.datatypes import surfaces, sensors
from tvb.basic.traits.neotraits import HasTraits, Attr, NArray
=======
from tvb.datatypes import surfaces, sensors
from tvb.basic.neotraits.api import HasTraits, Attr, NArray
>>>>>>> a9c18ac4


EEG_POLYMORPHIC_IDENTITY = "projEEG"
MEG_POLYMORPHIC_IDENTITY = "projMEG"
SEEG_POLYMORPHIC_IDENTITY = "projSEEG"


class ProjectionMatrix(HasTraits):
    """
    Base DataType for representing a ProjectionMatrix.
    The projection is between a source of type CorticalSurface and a set of Sensors.
    """

<<<<<<< HEAD
    projection_type = Attr(str)
=======
    projection_type = Attr(field_type=str)
>>>>>>> a9c18ac4

    brain_skull = Attr(
        field_type=surfaces.BrainSkull,
        label="Brain Skull", default=None, required=False,
        doc="""Boundary between skull and cortex domains.""")

<<<<<<< HEAD
    brain_skull = Attr(
        surfaces.BrainSkull,
        label="Brain Skull",
        required=False,
        doc="""Boundary between skull and cortex domains."""
    )

    skull_skin = Attr(
        surfaces.SkullSkin,
        label="Skull Skin",
        required=False,
        doc="""Boundary between skull and skin domains."""
    )

    skin_air = Attr(
        surfaces.SkinAir,
        label="Skin Air",
        required=False,
        doc="""Boundary between skin and air domains."""
    )
=======
    skull_skin = Attr(
        field_type=surfaces.SkullSkin,
        label="Skull Skin", default=None, required=False,
        doc="""Boundary between skull and skin domains.""")

    skin_air = Attr(
        field_type=surfaces.SkinAir,
        label="Skin Air", default=None, required=False,
        doc="""Boundary between skin and air domains.""")

    conductances = Attr(
        field_type=dict, label="Domain conductances", required=False,
        default={'air': 0.0, 'skin': 1.0, 'skull': 0.01, 'brain': 1.0},
        doc=""" A dictionary representing the conductances of ... """)
>>>>>>> a9c18ac4

    sources = Attr(
        field_type=surfaces.CorticalSurface,
        label="surface or region", default=None, required=True)

<<<<<<< HEAD
    sources = Attr(
        surfaces.CorticalSurface,
        label="surface or region",
    )

    sensors = Attr(
        sensors.Sensors,
        label="Sensors",
        required=False,
        doc=""" A set of sensors to compute projection matrix for them. """
    )
=======
    sensors = Attr(
        field_type=sensors.Sensors,
        label="Sensors", default=None, required=False,
        doc=""" A set of sensors to compute projection matrix for them. """)

    projection_data = NArray(label="Projection Matrix Data", default=None, required=True)
>>>>>>> a9c18ac4

    projection_data = NArray(
        dtype=float,
        label="Projection Matrix Data"
    )

    @property
    def shape(self):
        return self.projection_data.shape


    @classmethod
    def from_file(cls, source_file, matlab_data_name=None, is_brainstorm=False, instance=None):

        if instance is None:
            proj = cls()
        else:
            proj = instance

        source_full_path = try_get_absolute_path("tvb_data.projectionMatrix", source_file)
        reader = FileReader(source_full_path)
        if is_brainstorm:
            proj.projection_data = reader.read_gain_from_brainstorm()
        else:
            proj.projection_data = reader.read_array(matlab_data_name=matlab_data_name)
        return proj


class ProjectionSurfaceEEG(ProjectionMatrix):
    """
    Specific projection, from a CorticalSurface to EEG sensors.
    """

    projection_type = Attr(field_type=str, default=EEG_POLYMORPHIC_IDENTITY)

<<<<<<< HEAD
    projection_type = Attr(str, default=EEG_POLYMORPHIC_IDENTITY)

    sensors = sensors.SensorsEEG
=======
    sensors = Attr(field_type=sensors.SensorsEEG)
>>>>>>> a9c18ac4

    @classmethod
    def from_file(cls, source_file='projection_eeg_65_surface_16k.npy', matlab_data_name="ProjectionMatrix",
                  is_brainstorm=False, instance=None):
        return ProjectionMatrix.from_file.im_func(cls, source_file, matlab_data_name, is_brainstorm,
                                                  instance)


class ProjectionSurfaceMEG(ProjectionMatrix):
    """
    Specific projection, from a CorticalSurface to MEG sensors.
    """

    projection_type = Attr(field_type=str, default=MEG_POLYMORPHIC_IDENTITY)

<<<<<<< HEAD
    projection_type = Attr(str, default=MEG_POLYMORPHIC_IDENTITY)

    sensors = sensors.SensorsMEG
=======
    sensors = Attr(field_type=sensors.SensorsMEG)
>>>>>>> a9c18ac4

    @classmethod
    def from_file(cls, source_file='projection_meg_276_surface_16k.npy', matlab_data_name=None, is_brainstorm=False,
                  instance=None):
        return ProjectionMatrix.from_file.im_func(cls, source_file, matlab_data_name, is_brainstorm,
                                                  instance)


class ProjectionSurfaceSEEG(ProjectionMatrix):
    """
    Specific projection, from a CorticalSurface to SEEG sensors.
    """

<<<<<<< HEAD
    __tablename__ = None

    __mapper_args__ = {'polymorphic_identity': SEEG_POLYMORPHIC_IDENTITY}

    projection_type = Attr(str, default=SEEG_POLYMORPHIC_IDENTITY)
=======
    projection_type = Attr(field_type=str, default=SEEG_POLYMORPHIC_IDENTITY)
>>>>>>> a9c18ac4

    sensors = Attr(field_type=sensors.SensorsInternal)

    @classmethod
    def from_file(cls, source_file='projection_seeg_588_surface_16k.npy', matlab_data_name=None, is_brainstorm=False,
                  instance=None):
        return ProjectionMatrix.from_file.im_func(cls, source_file, matlab_data_name, is_brainstorm,
                                                  instance)<|MERGE_RESOLUTION|>--- conflicted
+++ resolved
@@ -35,15 +35,8 @@
 """
 
 from tvb.basic.readers import try_get_absolute_path, FileReader
-<<<<<<< HEAD
-#TODO: Eliminate basic import: Dict attribute missing
-import tvb.basic.traits.types_basic as basic
-from tvb.datatypes import surfaces, sensors
-from tvb.basic.traits.neotraits import HasTraits, Attr, NArray
-=======
 from tvb.datatypes import surfaces, sensors
 from tvb.basic.neotraits.api import HasTraits, Attr, NArray
->>>>>>> a9c18ac4
 
 
 EEG_POLYMORPHIC_IDENTITY = "projEEG"
@@ -57,39 +50,13 @@
     The projection is between a source of type CorticalSurface and a set of Sensors.
     """
 
-<<<<<<< HEAD
-    projection_type = Attr(str)
-=======
     projection_type = Attr(field_type=str)
->>>>>>> a9c18ac4
 
     brain_skull = Attr(
         field_type=surfaces.BrainSkull,
         label="Brain Skull", default=None, required=False,
         doc="""Boundary between skull and cortex domains.""")
 
-<<<<<<< HEAD
-    brain_skull = Attr(
-        surfaces.BrainSkull,
-        label="Brain Skull",
-        required=False,
-        doc="""Boundary between skull and cortex domains."""
-    )
-
-    skull_skin = Attr(
-        surfaces.SkullSkin,
-        label="Skull Skin",
-        required=False,
-        doc="""Boundary between skull and skin domains."""
-    )
-
-    skin_air = Attr(
-        surfaces.SkinAir,
-        label="Skin Air",
-        required=False,
-        doc="""Boundary between skin and air domains."""
-    )
-=======
     skull_skin = Attr(
         field_type=surfaces.SkullSkin,
         label="Skull Skin", default=None, required=False,
@@ -104,37 +71,18 @@
         field_type=dict, label="Domain conductances", required=False,
         default={'air': 0.0, 'skin': 1.0, 'skull': 0.01, 'brain': 1.0},
         doc=""" A dictionary representing the conductances of ... """)
->>>>>>> a9c18ac4
 
     sources = Attr(
         field_type=surfaces.CorticalSurface,
         label="surface or region", default=None, required=True)
 
-<<<<<<< HEAD
-    sources = Attr(
-        surfaces.CorticalSurface,
-        label="surface or region",
-    )
-
-    sensors = Attr(
-        sensors.Sensors,
-        label="Sensors",
-        required=False,
-        doc=""" A set of sensors to compute projection matrix for them. """
-    )
-=======
     sensors = Attr(
         field_type=sensors.Sensors,
         label="Sensors", default=None, required=False,
         doc=""" A set of sensors to compute projection matrix for them. """)
 
     projection_data = NArray(label="Projection Matrix Data", default=None, required=True)
->>>>>>> a9c18ac4
 
-    projection_data = NArray(
-        dtype=float,
-        label="Projection Matrix Data"
-    )
 
     @property
     def shape(self):
@@ -165,13 +113,7 @@
 
     projection_type = Attr(field_type=str, default=EEG_POLYMORPHIC_IDENTITY)
 
-<<<<<<< HEAD
-    projection_type = Attr(str, default=EEG_POLYMORPHIC_IDENTITY)
-
-    sensors = sensors.SensorsEEG
-=======
     sensors = Attr(field_type=sensors.SensorsEEG)
->>>>>>> a9c18ac4
 
     @classmethod
     def from_file(cls, source_file='projection_eeg_65_surface_16k.npy', matlab_data_name="ProjectionMatrix",
@@ -187,13 +129,7 @@
 
     projection_type = Attr(field_type=str, default=MEG_POLYMORPHIC_IDENTITY)
 
-<<<<<<< HEAD
-    projection_type = Attr(str, default=MEG_POLYMORPHIC_IDENTITY)
-
-    sensors = sensors.SensorsMEG
-=======
     sensors = Attr(field_type=sensors.SensorsMEG)
->>>>>>> a9c18ac4
 
     @classmethod
     def from_file(cls, source_file='projection_meg_276_surface_16k.npy', matlab_data_name=None, is_brainstorm=False,
@@ -207,15 +143,7 @@
     Specific projection, from a CorticalSurface to SEEG sensors.
     """
 
-<<<<<<< HEAD
-    __tablename__ = None
-
-    __mapper_args__ = {'polymorphic_identity': SEEG_POLYMORPHIC_IDENTITY}
-
-    projection_type = Attr(str, default=SEEG_POLYMORPHIC_IDENTITY)
-=======
     projection_type = Attr(field_type=str, default=SEEG_POLYMORPHIC_IDENTITY)
->>>>>>> a9c18ac4
 
     sensors = Attr(field_type=sensors.SensorsInternal)
 
