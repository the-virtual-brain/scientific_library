# -*- coding: utf-8 -*-
#
#
#  TheVirtualBrain-Scientific Package. This package holds all simulators, and 
# analysers necessary to run brain-simulations. You can use it stand alone or
# in conjunction with TheVirtualBrain-Framework Package. See content of the
# documentation-folder for more details. See also http://www.thevirtualbrain.org
#
# (c) 2012-2017, Baycrest Centre for Geriatric Care ("Baycrest") and others
#
# This program is free software: you can redistribute it and/or modify it under the
# terms of the GNU General Public License as published by the Free Software Foundation,
# either version 3 of the License, or (at your option) any later version.
# This program is distributed in the hope that it will be useful, but WITHOUT ANY
# WARRANTY; without even the implied warranty of MERCHANTABILITY or FITNESS FOR A
# PARTICULAR PURPOSE.  See the GNU General Public License for more details.
# You should have received a copy of the GNU General Public License along with this
# program.  If not, see <http://www.gnu.org/licenses/>.
#
#
#   CITATION:
# When using The Virtual Brain for scientific publications, please cite it as follows:
#
#   Paula Sanz Leon, Stuart A. Knock, M. Marmaduke Woodman, Lia Domide,
#   Jochen Mersmann, Anthony R. McIntosh, Viktor Jirsa (2013)
#       The Virtual Brain: a simulator of primate brain network dynamics.
#   Frontiers in Neuroinformatics (7:10. doi: 10.3389/fninf.2013.00010)
#
#

"""

The Pattern datatypes.

.. moduleauthor:: Stuart A. Knock <Stuart@tvb.invalid>

"""

import numpy
from tvb.datatypes import surfaces, volumes, connectivity, equations
<<<<<<< HEAD
from tvb.basic.logger.builder import get_logger
from tvb.basic.neotraits.api import HasTraits, NArray, Attr


LOG = get_logger(__name__)


=======
from tvb.basic.neotraits.api import HasTraits, NArray, Attr


>>>>>>> ac94b249
class SpatialPattern(HasTraits):
    """
    Equation for space variation.
    """

    spatial = Attr(field_type=equations.FiniteSupportEquation, label="Spatial Equation")

    space = None
    _spatial_pattern = None

    def summary_info(self):
        """
        Gather scientifically interesting summary information from an instance of this DataType.
        """
        return {"Type": self.__class__.__name__,
                "Spatial equation": self.spatial.__class__.__name__,
                "Spatial parameters": self.spatial.parameters}

    @property
    def spatial_pattern(self):
        """
        Return a discrete representation of the spatial pattern.
        """
        return self._spatial_pattern

    def configure_space(self, distance):
        """
        Stores the distance vector as an attribute of the spatiotemporal pattern
        and uses it to generate the spatial pattern vector.

        Depending on equations used and interpretation distance can be an actual
        physical distance, on a surface,  geodesic distance (along the surface)
        away for some focal point, or a per node weighting...
        """
        # Set the discrete representation of space.
        self.space = distance
        # Generate a discrete representation of the spatial pattern.
        # The argument x represents a distance, or effective distance, for each node in the space.
        self._spatial_pattern = numpy.sum(self.spatial.evaluate(self.space), axis=1)[:, numpy.newaxis]


class SpatioTemporalPattern(SpatialPattern):
    """
    Combine space and time equations.
    """

    temporal = Attr(field_type=equations.TemporalApplicableEquation, label="Temporal Equation")
<<<<<<< HEAD
    #space must be shape (x, 1); time must be shape (1, t)
=======
    # space must be shape (x, 1); time must be shape (1, t)
>>>>>>> ac94b249
    time = None
    _temporal_pattern = None

    def summary_info(self):
        """ Extend the base class's summary dictionary. """
        summary = super(SpatioTemporalPattern, self).summary_info()
        summary["Temporal equation"] = self.temporal.__class__.__name__
        summary["Temporal parameters"] = self.temporal.parameters
        return summary

    @property
    def temporal_pattern(self):
        """
        Return a discrete representation of the temporal pattern.
        """
        return self._temporal_pattern

    def configure_time(self, time):
        """
        Stores the time vector, physical units (ms), as an attribute of the
        spatio-temporal pattern and uses it to generate the temporal pattern
        vector.
        """
        self.time = time
        # Generate a discrete representation of the temporal pattern.
        self._temporal_pattern = numpy.reshape(self.temporal.evaluate(self.time), (1, -1))

    def __call__(self, temporal_indices=None, spatial_indices=None):
        """
        The temporal pattern vector, set by the configure_time method, is
        combined with the spatial pattern vector, set by the configure_space
        method, to form a spatiotemporal pattern.

        Called with a single time index as an argument, the spatial pattern at
        that point in time is returned. This is the standard usage within a
        simulation where the current simulation time point is retrieved.

        Called without any arguments, by default a big array representing the
        entire spatio-temporal pattern is returned. While this may be useful for
        visualisation, say of region level spatio-temporal patterns, care should
        be taken as when surfaces are considered the returned array can be
        potentially quite large.
        """
        pattern = None
        if temporal_indices is not None and spatial_indices is None:
            pattern = self._spatial_pattern * self._temporal_pattern[0, temporal_indices]
        elif temporal_indices is None and spatial_indices is None:
            pattern = self._spatial_pattern * self._temporal_pattern
        elif temporal_indices is not None and spatial_indices is not None:
            pattern = self._spatial_pattern[spatial_indices, 0] * self._temporal_pattern[0, temporal_indices]
        elif temporal_indices is None and spatial_indices is not None:
            pattern = self._spatial_pattern[spatial_indices, 0] * self._temporal_pattern
        else:
<<<<<<< HEAD
            LOG.error("%s: Well, that shouldn't be possible..." % repr(self))
=======
            self.log.error("%s: Well, that shouldn't be possible..." % repr(self))
>>>>>>> ac94b249
        return pattern


class StimuliRegion(SpatioTemporalPattern):
    """
    A class that bundles the temporal profile of the stimulus, together with the
    list of scaling weights of the regions where it will applied.
    """
    connectivity = Attr(field_type=connectivity.Connectivity, label="Connectivity")

    spatial = Attr(field_type=equations.DiscreteEquation,
                   label="Spatial Equation",
                   default=equations.DiscreteEquation())  # fixed_type=True, order=-1)

    weight = NArray(label="scaling")  # , locked=True, order=4)

    @staticmethod
    def get_default_weights(number_of_regions):
        """
        Returns a list with a number of elements
        equal to the given number of regions.
        """
        return [0.0] * number_of_regions

    @property
    def weight_array(self):
        """
        Wrap weight List into a Numpy array, as it is requested by the simulator.
        """
        return numpy.array(self.weight)[:, numpy.newaxis]

    def configure_space(self, region_mapping=None):
        """
        Do necessary preparations in order to use this stimulus.
        NOTE: this was previously done in simulator configure_stimuli() method.
        It no needs to be used in stimulus viewer also.
        """
        if region_mapping is not None:
            # TODO: smooth at surface region boundaries
            distance = self.weight_array[region_mapping, :]
        else:
            distance = self.weight_array
        super(StimuliRegion, self).configure_space(distance)


class StimuliSurface(SpatioTemporalPattern):
    """
    A spatio-temporal pattern defined in a Surface DataType.
    It includes the list of focal points.
    """

    surface = Attr(field_type=surfaces.CorticalSurface, label="Surface")

    focal_points_surface = NArray(dtype=int, label="Focal points")  # , locked=True, order=4)

    focal_points_triangles = NArray(dtype=int, label="Focal points triangles")  # , locked=True, order=4)

    def configure_space(self, region_mapping=None):
        """
        Do necessary preparations in order to use this stimulus.
        NOTE: this was previously done in simulator configure_stimuli() method.
        It no needs to be used in stimulus viewer also.
        """
        dis_shp = (self.surface.number_of_vertices, numpy.size(self.focal_points_surface))
        # TODO: When this was in Simulator it was number of nodes, using surface vertices
        # breaks surface simulations which include non-cortical regions.

        distance = numpy.zeros(dis_shp)
        k = -1
        for focal_point in self.focal_points_surface:
            k += 1
            foci = numpy.array([focal_point], dtype=numpy.int32)
            distance[:, k] = self.surface.geodesic_distance(foci)
        super(StimuliSurface, self).configure_space(distance)


class SpatialPatternVolume(SpatialPattern):
    """ A spatio-temporal pattern defined in a volume. """

    volume = Attr(volumes.Volume, label="Volume")

    focal_points_volume = NArray(dtype=int, label="Focal points")<|MERGE_RESOLUTION|>--- conflicted
+++ resolved
@@ -38,19 +38,9 @@
 
 import numpy
 from tvb.datatypes import surfaces, volumes, connectivity, equations
-<<<<<<< HEAD
-from tvb.basic.logger.builder import get_logger
 from tvb.basic.neotraits.api import HasTraits, NArray, Attr
 
 
-LOG = get_logger(__name__)
-
-
-=======
-from tvb.basic.neotraits.api import HasTraits, NArray, Attr
-
-
->>>>>>> ac94b249
 class SpatialPattern(HasTraits):
     """
     Equation for space variation.
@@ -98,11 +88,7 @@
     """
 
     temporal = Attr(field_type=equations.TemporalApplicableEquation, label="Temporal Equation")
-<<<<<<< HEAD
-    #space must be shape (x, 1); time must be shape (1, t)
-=======
     # space must be shape (x, 1); time must be shape (1, t)
->>>>>>> ac94b249
     time = None
     _temporal_pattern = None
 
@@ -156,11 +142,7 @@
         elif temporal_indices is None and spatial_indices is not None:
             pattern = self._spatial_pattern[spatial_indices, 0] * self._temporal_pattern
         else:
-<<<<<<< HEAD
-            LOG.error("%s: Well, that shouldn't be possible..." % repr(self))
-=======
             self.log.error("%s: Well, that shouldn't be possible..." % repr(self))
->>>>>>> ac94b249
         return pattern
 
 
