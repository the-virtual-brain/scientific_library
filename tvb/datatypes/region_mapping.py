# -*- coding: utf-8 -*-
#
#
# TheVirtualBrain-Framework Package. This package holds all Data Management, and 
# Web-UI helpful to run brain-simulations. To use it, you also need do download
# TheVirtualBrain-Scientific Package (for simulators). See content of the
# documentation-folder for more details. See also http://www.thevirtualbrain.org
#
# (c) 2012-2017, Baycrest Centre for Geriatric Care ("Baycrest") and others
#
# This program is free software: you can redistribute it and/or modify it under the
# terms of the GNU General Public License as published by the Free Software Foundation,
# either version 3 of the License, or (at your option) any later version.
# This program is distributed in the hope that it will be useful, but WITHOUT ANY
# WARRANTY; without even the implied warranty of MERCHANTABILITY or FITNESS FOR A
# PARTICULAR PURPOSE.  See the GNU General Public License for more details.
# You should have received a copy of the GNU General Public License along with this
# program.  If not, see <http://www.gnu.org/licenses/>.
#
#
# CITATION:
# When using The Virtual Brain for scientific publications, please cite it as follows:
#
#   Paula Sanz Leon, Stuart A. Knock, M. Marmaduke Woodman, Lia Domide,
#   Jochen Mersmann, Anthony R. McIntosh, Viktor Jirsa (2013)
#       The Virtual Brain: a simulator of primate brain network dynamics.
#   Frontiers in Neuroinformatics (7:10. doi: 10.3389/fninf.2013.00010)
#
#

"""
DataTypes for mapping some TVB DataTypes to a Connectivity (regions).

In FreeSurfer terms, a RegionMapping is a parcellation and a VolumeMapping is a segmentation.

.. moduleauthor:: Lia Domide <lia.domide@codemart.ro>
.. moduleauthor:: Mihai Andrei <mihai.andrei@codemart.ro>
"""

import numpy
from tvb.basic.readers import try_get_absolute_path, FileReader
from tvb.datatypes.connectivity import Connectivity
from tvb.datatypes.surfaces import Surface
from tvb.datatypes.volumes import Volume
<<<<<<< HEAD
from tvb.basic.logger.builder import get_logger
from tvb.basic.neotraits.api import HasTraits, Attr, NArray

LOG = get_logger(__name__)


=======
from tvb.basic.neotraits.api import HasTraits, Attr, NArray


>>>>>>> ac94b249
class RegionMapping(HasTraits):
    """
    An array (of length Surface.vertices). Each value is representing the index in Connectivity regions
    to which the current vertex is mapped.
    """

    array_data = NArray(dtype=int)
<<<<<<< HEAD

    connectivity = Attr(field_type=Connectivity)

=======

    connectivity = Attr(field_type=Connectivity)

>>>>>>> ac94b249
    surface = Attr(field_type=Surface)

    @staticmethod
    def from_file(source_file="regionMapping_16k_76.txt"):
        source_full_path = try_get_absolute_path("tvb_data.regionMapping", source_file)
        reader = FileReader(source_full_path)

        result = RegionMapping()
        result.array_data = reader.read_array(dtype=numpy.int32)
        return result


class RegionVolumeMapping(HasTraits):
    """
    Each value is representing the index in Connectivity regions to which the current voxel is mapped.
    """

    array_data = NArray(dtype=int)

    connectivity = Attr(Connectivity)

    volume = Attr(Volume)<|MERGE_RESOLUTION|>--- conflicted
+++ resolved
@@ -42,18 +42,9 @@
 from tvb.datatypes.connectivity import Connectivity
 from tvb.datatypes.surfaces import Surface
 from tvb.datatypes.volumes import Volume
-<<<<<<< HEAD
-from tvb.basic.logger.builder import get_logger
-from tvb.basic.neotraits.api import HasTraits, Attr, NArray
-
-LOG = get_logger(__name__)
-
-
-=======
 from tvb.basic.neotraits.api import HasTraits, Attr, NArray
 
 
->>>>>>> ac94b249
 class RegionMapping(HasTraits):
     """
     An array (of length Surface.vertices). Each value is representing the index in Connectivity regions
@@ -61,15 +52,9 @@
     """
 
     array_data = NArray(dtype=int)
-<<<<<<< HEAD
 
     connectivity = Attr(field_type=Connectivity)
 
-=======
-
-    connectivity = Attr(field_type=Connectivity)
-
->>>>>>> ac94b249
     surface = Attr(field_type=Surface)
 
     @staticmethod
