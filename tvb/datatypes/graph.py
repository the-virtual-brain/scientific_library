# -*- coding: utf-8 -*-
#
#
#  TheVirtualBrain-Scientific Package. This package holds all simulators, and 
# analysers necessary to run brain-simulations. You can use it stand alone or
# in conjunction with TheVirtualBrain-Framework Package. See content of the
# documentation-folder for more details. See also http://www.thevirtualbrain.org
#
# (c) 2012-2017, Baycrest Centre for Geriatric Care ("Baycrest") and others
#
# This program is free software: you can redistribute it and/or modify it under the
# terms of the GNU General Public License as published by the Free Software Foundation,
# either version 3 of the License, or (at your option) any later version.
# This program is distributed in the hope that it will be useful, but WITHOUT ANY
# WARRANTY; without even the implied warranty of MERCHANTABILITY or FITNESS FOR A
# PARTICULAR PURPOSE.  See the GNU General Public License for more details.
# You should have received a copy of the GNU General Public License along with this
# program.  If not, see <http://www.gnu.org/licenses/>.
#
#
#   CITATION:
# When using The Virtual Brain for scientific publications, please cite it as follows:
#
#   Paula Sanz Leon, Stuart A. Knock, M. Marmaduke Woodman, Lia Domide,
#   Jochen Mersmann, Anthony R. McIntosh, Viktor Jirsa (2013)
#       The Virtual Brain: a simulator of primate brain network dynamics.
#   Frontiers in Neuroinformatics (7:10. doi: 10.3389/fninf.2013.00010)
#
#

"""

The Graph datatypes.

.. moduleauthor:: Stuart A. Knock <Stuart@tvb.invalid>
.. moduleauthor:: Paula Sanz Leon <paula.sanz-leon@univ-amu.fr>

"""
import numpy
<<<<<<< HEAD
from tvb.basic.logger.builder import get_logger
from tvb.basic.neotraits.api import HasTraits, Attr, NArray, List, narray_summary_info
from tvb.datatypes import time_series, connectivity

LOG = get_logger(__name__)


class Covariance(HasTraits):
    """Covariance datatype."""

    array_data = NArray(dtype=numpy.complex128) # file_storage=core.FILE_STORAGE_EXPAND
    # FROM ComplexArray: stored_metadata = [key for key in MappedType.DEFAULT_STORED_ARRAY_METADATA if key != MappedType.METADATA_ARRAY_VAR]
=======
from tvb.basic.neotraits.api import HasTraits, Attr, NArray, List, narray_summary_info
from tvb.datatypes import time_series, connectivity


class Covariance(HasTraits):
    """Covariance datatype."""

    array_data = NArray(dtype=numpy.complex128)
>>>>>>> ac94b249

    source = Attr(
        field_type=time_series.TimeSeries,
        label="Source time-series",
        doc="Links to the time-series on which NodeCovariance is applied.")

    def summary_info(self):
        summary = {
            "Graph type": self.__class__.__name__,
            "Source": self.source.title
        }
        summary.update(narray_summary_info(self.array_data))
        return summary


class CorrelationCoefficients(HasTraits):
    """Correlation coefficients datatype."""

    # Extreme values for pearson Correlation Coefficients
    PEARSON_MIN = -1
    PEARSON_MAX = 1

<<<<<<< HEAD
    array_data = NArray() # file_storage=core.FILE_STORAGE_DEFAULT
=======
    array_data = NArray()
>>>>>>> ac94b249

    source = Attr(
        field_type=time_series.TimeSeries,
        label="Source time-series",
        doc="Links to the time-series on which Correlation (coefficients) is applied.")

    labels_ordering = List(
        of=str,
        label="Dimension Names",
        default=("Node", "Node", "State Variable", "Mode"),
        doc="""List of strings representing names of each data dimension""")

    def summary_info(self):
        summary = {
            "Graph type": self.__class__.__name__,
            "Source": self.source.title,
            "Dimensions": self.labels_ordering
        }
        summary.update(narray_summary_info(self.array_data))
        return summary


class ConnectivityMeasure(HasTraits):
    """Measurement of based on a connectivity."""

    array_data = NArray()

    connectivity = Attr(field_type=connectivity.Connectivity)

    def summary_info(self):
        summary = {"Graph type": self.__class__.__name__}
<<<<<<< HEAD
        # summary["Source"] = self.connectivity.title
        summary.update(narray_summary_info(self.array_data))
        return summary
=======
        summary.update(narray_summary_info(self.array_data))
        return summary
>>>>>>> ac94b249
<|MERGE_RESOLUTION|>--- conflicted
+++ resolved
@@ -37,20 +37,6 @@
 
 """
 import numpy
-<<<<<<< HEAD
-from tvb.basic.logger.builder import get_logger
-from tvb.basic.neotraits.api import HasTraits, Attr, NArray, List, narray_summary_info
-from tvb.datatypes import time_series, connectivity
-
-LOG = get_logger(__name__)
-
-
-class Covariance(HasTraits):
-    """Covariance datatype."""
-
-    array_data = NArray(dtype=numpy.complex128) # file_storage=core.FILE_STORAGE_EXPAND
-    # FROM ComplexArray: stored_metadata = [key for key in MappedType.DEFAULT_STORED_ARRAY_METADATA if key != MappedType.METADATA_ARRAY_VAR]
-=======
 from tvb.basic.neotraits.api import HasTraits, Attr, NArray, List, narray_summary_info
 from tvb.datatypes import time_series, connectivity
 
@@ -59,7 +45,6 @@
     """Covariance datatype."""
 
     array_data = NArray(dtype=numpy.complex128)
->>>>>>> ac94b249
 
     source = Attr(
         field_type=time_series.TimeSeries,
@@ -82,11 +67,7 @@
     PEARSON_MIN = -1
     PEARSON_MAX = 1
 
-<<<<<<< HEAD
-    array_data = NArray() # file_storage=core.FILE_STORAGE_DEFAULT
-=======
     array_data = NArray()
->>>>>>> ac94b249
 
     source = Attr(
         field_type=time_series.TimeSeries,
@@ -118,11 +99,5 @@
 
     def summary_info(self):
         summary = {"Graph type": self.__class__.__name__}
-<<<<<<< HEAD
-        # summary["Source"] = self.connectivity.title
         summary.update(narray_summary_info(self.array_data))
-        return summary
-=======
-        summary.update(narray_summary_info(self.array_data))
-        return summary
->>>>>>> ac94b249
+        return summary