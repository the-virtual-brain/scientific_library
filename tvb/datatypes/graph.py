--- conflicted
+++ resolved
@@ -58,27 +58,12 @@
 
     __generate_table__ = True
 
-<<<<<<< HEAD
-    def configure(self):
-        """After populating few fields, compute the rest of the fields"""
-        # Do not call super, because that accesses data not-chunked
-        self.nr_dimensions = len(self.read_data_shape())
-        for i in range(self.nr_dimensions):
-            setattr(self, 'length_%dd' % (i + 1), int(self.read_data_shape()[i]))
-
     def summary_info(self):
         summary = {
             "Graph type": self.__class__.__name__,
             "Source": self.source.title
         }
         summary.update(narray_summary_info(self.array_data))
-=======
-    def _find_summary_info(self):
-        summary = {"Graph type": self.__class__.__name__,
-                   "Source": self.source.title}
-
-        summary.update(self.get_info_about_array('array_data'))
->>>>>>> 99eee9bd
         return summary
 
 
@@ -104,14 +89,6 @@
 
     __generate_table__ = True
 
-<<<<<<< HEAD
-    def configure(self):
-        """After populating few fields, compute the rest of the fields"""
-        # Do not call super, because that accesses data not-chunked
-        self.nr_dimensions = len(self.read_data_shape())
-        for i in range(self.nr_dimensions):
-            setattr(self, 'length_%dd' % (i + 1), int(self.read_data_shape()[i]))
-
     def summary_info(self):
         summary = {
             "Graph type": self.__class__.__name__,
@@ -119,13 +96,6 @@
             "Dimensions": self.labels_ordering
         }
         summary.update(narray_summary_info(self.array_data))
-=======
-    def _find_summary_info(self):
-        summary = {"Graph type": self.__class__.__name__,
-                   "Source": self.source.title,
-                   "Dimensions": self.labels_ordering}
-        summary.update(self.get_info_about_array('array_data'))
->>>>>>> 99eee9bd
         return summary
 
     def get_correlation_data(self, selected_state, selected_mode):
