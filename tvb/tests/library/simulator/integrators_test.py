# -*- coding: utf-8 -*-
#
#
#  TheVirtualBrain-Scientific Package. This package holds all simulators, and 
# analysers necessary to run brain-simulations. You can use it stand alone or
# in conjunction with TheVirtualBrain-Framework Package. See content of the
# documentation-folder for more details. See also http://www.thevirtualbrain.org
#
# (c) 2012-2017, Baycrest Centre for Geriatric Care ("Baycrest") and others
#
# This program is free software: you can redistribute it and/or modify it under the
# terms of the GNU General Public License as published by the Free Software Foundation,
# either version 3 of the License, or (at your option) any later version.
# This program is distributed in the hope that it will be useful, but WITHOUT ANY
# WARRANTY; without even the implied warranty of MERCHANTABILITY or FITNESS FOR A
# PARTICULAR PURPOSE.  See the GNU General Public License for more details.
# You should have received a copy of the GNU General Public License along with this
# program.  If not, see <http://www.gnu.org/licenses/>.
#
#
#   CITATION:
# When using The Virtual Brain for scientific publications, please cite it as follows:
#
#   Paula Sanz Leon, Stuart A. Knock, M. Marmaduke Woodman, Lia Domide,
#   Jochen Mersmann, Anthony R. McIntosh, Viktor Jirsa (2013)
#       The Virtual Brain: a simulator of primate brain network dynamics.
#   Frontiers in Neuroinformatics (7:10. doi: 10.3389/fninf.2013.00010)
#
#

"""
Test for tvb.simulator.coupling module

.. moduleauthor:: Paula Sanz Leon <sanzleon.paula@gmail.com>
.. moduleauthor:: Marmaduke Woodman <mmwoodman@gmail.com>

"""

import numpy
import pytest
from tvb.tests.library.base_testcase import BaseTestCase
from tvb.simulator import integrators
from tvb.simulator import noise

# For the moment all integrators inherit dt from the base class
dt = integrators.Integrator.dt.default


class TestIntegrators(BaseTestCase):
    """
    Define test cases for coupling:
        - initialise each class
        - check default parameters
        - change parameters 
        
    """

    def _dummy_dfun(self, X, coupling, local_coupling):
        # equiv to linear system with identity matrix
        return X

    def _test_scheme(self, integrator):
        sh = 2, 10, 1
        nX = integrator.scheme(numpy.random.randn(*sh), self._dummy_dfun, 0.0, 0.0, 0.0)
        assert nX.shape == sh

    def test_integrator_base_class(self):
        with pytest.raises(TypeError):
            integrators.Integrator()

    def test_heun(self):
        heun_det = integrators.HeunDeterministic()
        heun_sto = integrators.HeunStochastic()
        heun_sto.noise.dt = heun_sto.dt
        assert heun_det.dt == dt
        assert heun_sto.dt == dt
        assert isinstance(heun_sto.noise, noise.Additive)
        assert heun_sto.noise.nsig == 1.0
        assert heun_sto.noise.ntau == 0.0
        self._test_scheme(heun_det)
        self._test_scheme(heun_sto)

    def test_euler(self):
        euler_det = integrators.EulerDeterministic()
        euler_sto = integrators.EulerStochastic()
        euler_sto.noise.dt = euler_sto.dt
        assert euler_det.dt == dt
        assert euler_sto.dt == dt
        assert isinstance(euler_sto.noise, noise.Additive)
        assert euler_sto.noise.nsig == 1.0
        assert euler_sto.noise.ntau == 0.0
        self._test_scheme(euler_det)
        self._test_scheme(euler_sto)

    def test_rk4(self):
        rk4 = integrators.RungeKutta4thOrderDeterministic()
        assert rk4.dt == dt
        self._test_scheme(rk4)

    def test_identity_scheme(self):
        """Verify identity scheme works"""
        x, c, lc, s = 1, 2, 3, 4

        def dfun(x, c, lc):
            return x + c - lc

        integ = integrators.Identity()
        xp1 = integ.scheme(x, dfun, c, lc, s)
        assert xp1 == 4
        self._test_scheme(integ)

    def _scipy_scheme_tester(self, name):
        """Test a SciPy integration scheme."""
        for name_ in (name, name + 'Stochastic'):
            cls = getattr(integrators, name_)
            obj = cls()
            assert dt == obj.dt
            self._test_scheme(obj)

    def test_scipy_vode(self):
        self._scipy_scheme_tester('VODE')

    def test_scipy_dop853(self):
        self._scipy_scheme_tester('Dop853')

    def test_scipy_dopri5(self):
        self._scipy_scheme_tester('Dopri5')

    def test_bound(self):
        vode = integrators.VODE(dt=0.0,
            bounded_state_variable_indices=numpy.r_[0, 1, 2, 3],
<<<<<<< HEAD
            state_variable_boundaries=None)
        vode_bound = integrators.VODE(dt=0.0,
            bounded_state_variable_indices=numpy.r_[0, 1, 2, 3],
            state_variable_boundaries=numpy.array([[0.0, 1.0], [0.0, None], [None, 1.0], [None, None]])
            )
        x = 0.6 * numpy.ones((5, 4, 2))
        x[:, 0, ] = -x[:, 0, ]
        x[:, 1, ] = 2 * x[:, 1, ]
        x_bound = numpy.array(x)
        x_bound[[0, 1], 0, ] = 0.0
        x_bound[[0, 2], 1, ] = 1.0
        x = vode_bound.scheme(x, self._dummy_dfun, 0.0, 0.0, 0.0)
        x_bound = vode.scheme(x_bound, self._dummy_dfun, 0.0, 0.0, 0.0)
        assert numpy.allclose(x, x_bound, atol=0.1)
=======
            state_variable_boundaries=numpy.array([[0.0, 1.0], [None, 1.0], [0.0, None], [None, None]], dtype=float)
        )
        x = numpy.ones((5, 4, 2))
        x[:, 0, ] = -x[:, 0, ]
        x[:, 1, ] = 2 * x[:, 1, ]
        x0 = numpy.array(x)
        for i in range(10):
            x = vode.scheme(x, self._dummy_dfun, 0.0, 0.0, 0.0)
        for idx, val in zip(vode.bounded_state_variable_indices, vode.state_variable_boundaries):
            if idx == 0:
                assert numpy.all(x[idx] >= val[0])
                assert numpy.all(x[idx] <= val[1])
            elif idx == 1:
                assert numpy.all(x[idx] <= val[1])
                assert numpy.allclose(x[idx, 0], x0[idx, 0], atol=0.2)
            elif idx == 2:
                assert numpy.all(x[idx] >= val[0])
                assert numpy.allclose(x[idx, 1], x0[idx, 1], atol=0.3)
            else:
                assert numpy.all(numpy.isfinite(x[idx]))
>>>>>>> 806d72dc

    def test_clamp(self):
        vode = integrators.VODE(
            clamped_state_variable_indices=numpy.r_[0, 3],
            clamped_state_variable_values=numpy.array([[42.0, 24.0]]))
        x = numpy.ones((5, 4, 2))
        for i in range(10):
            x = vode.scheme(x, self._dummy_dfun, 0.0, 0.0, 0.0)
        for idx, val in zip(vode.clamped_state_variable_indices, vode.clamped_state_variable_values):
            assert numpy.allclose(x[idx], val)<|MERGE_RESOLUTION|>--- conflicted
+++ resolved
@@ -129,11 +129,10 @@
     def test_bound(self):
         vode = integrators.VODE(dt=0.0,
             bounded_state_variable_indices=numpy.r_[0, 1, 2, 3],
-<<<<<<< HEAD
             state_variable_boundaries=None)
         vode_bound = integrators.VODE(dt=0.0,
             bounded_state_variable_indices=numpy.r_[0, 1, 2, 3],
-            state_variable_boundaries=numpy.array([[0.0, 1.0], [0.0, None], [None, 1.0], [None, None]])
+            state_variable_boundaries=numpy.array([[0.0, 1.0], [0.0, None], [None, 1.0], [None, None]], dtype=float)
             )
         x = 0.6 * numpy.ones((5, 4, 2))
         x[:, 0, ] = -x[:, 0, ]
@@ -144,28 +143,7 @@
         x = vode_bound.scheme(x, self._dummy_dfun, 0.0, 0.0, 0.0)
         x_bound = vode.scheme(x_bound, self._dummy_dfun, 0.0, 0.0, 0.0)
         assert numpy.allclose(x, x_bound, atol=0.1)
-=======
-            state_variable_boundaries=numpy.array([[0.0, 1.0], [None, 1.0], [0.0, None], [None, None]], dtype=float)
-        )
-        x = numpy.ones((5, 4, 2))
-        x[:, 0, ] = -x[:, 0, ]
-        x[:, 1, ] = 2 * x[:, 1, ]
-        x0 = numpy.array(x)
-        for i in range(10):
-            x = vode.scheme(x, self._dummy_dfun, 0.0, 0.0, 0.0)
-        for idx, val in zip(vode.bounded_state_variable_indices, vode.state_variable_boundaries):
-            if idx == 0:
-                assert numpy.all(x[idx] >= val[0])
-                assert numpy.all(x[idx] <= val[1])
-            elif idx == 1:
-                assert numpy.all(x[idx] <= val[1])
-                assert numpy.allclose(x[idx, 0], x0[idx, 0], atol=0.2)
-            elif idx == 2:
-                assert numpy.all(x[idx] >= val[0])
-                assert numpy.allclose(x[idx, 1], x0[idx, 1], atol=0.3)
-            else:
-                assert numpy.all(numpy.isfinite(x[idx]))
->>>>>>> 806d72dc
+
 
     def test_clamp(self):
         vode = integrators.VODE(
