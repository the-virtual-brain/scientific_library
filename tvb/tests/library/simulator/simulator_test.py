--- conflicted
+++ resolved
@@ -49,11 +49,6 @@
 from tvb.datatypes.local_connectivity import LocalConnectivity
 from tvb.datatypes.region_mapping import RegionMapping
 from tvb.simulator.integrators import HeunDeterministic, IntegratorStochastic
-<<<<<<< HEAD
-
-LOG = get_logger(__name__)
-=======
->>>>>>> ac94b249
 
 MODEL_CLASSES = models.Model.get_known_subclasses().values()
 METHOD_CLASSES = integrators.Integrator.get_known_subclasses().values()
@@ -182,9 +177,4 @@
         test_simulator.configure(surface_sim=True, default_connectivity=default_connectivity)
         result = test_simulator.run_simulation(simulation_length=2)
 
-<<<<<<< HEAD
-        assert len(test_simulator.monitors) == len(result)
-        LOG.debug("Surface simulation finished for defaultConnectivity= %s" % str(default_connectivity))
-=======
-        assert len(test_simulator.monitors) == len(result)
->>>>>>> ac94b249
+        assert len(test_simulator.monitors) == len(result)