--- conflicted
+++ resolved
@@ -68,11 +68,7 @@
 ---------------------
 
 
-<<<<<<< HEAD
-.. moduleauthor:: marmaduke woodman <marmaduke.woodman@univ-amu.fr>
-=======
 .. moduleauthor:: marmaduke woodman <mw@eml.cc>
->>>>>>> f53f8ac0
 
 """
 
@@ -86,56 +82,6 @@
 import numpy
 
 from tvb.simulator import lab
-<<<<<<< HEAD
-from tvb.simulator.backend import cee, cuda, driver
-map(reload, [driver, cee, cuda])
-
-sim = lab.simulator.Simulator(
-    model = lab.models.Generic2dOscillator(),
-    connectivity = lab.connectivity.Connectivity(speed=300.0),
-    coupling = lab.coupling.Linear(a=1e-2),
-    integrator = lab.integrators.HeunStochastic(
-        dt=2**-5, 
-        noise=lab.noise.Additive(nsig=ones((2, 1, 1))*1e-5)
-    ),
-    monitors = lab.monitors.Raw()
-)
-
-sim.configure()
-
-# then build device handler and pack it iwht simulation
-dh = cuda.Handler.init_like(sim)
-dh.n_thr = 64
-dh.n_rthr = dh.n_thr
-dh.fill_with(0, sim)
-for i in range(1, dh.n_thr):
-    dh.fill_with(i, sim)
-
-print 'required mem ', dh.nbytes/2**30.
-
-# run both with raw monitoring, compare output
-simgen = sim(simulation_length=100)
-cont = True
-
-ys1,ys2, ys3 = [], [], []
-et1, et2 = 0.0, 0.0
-while cont:
-
-    # simulator output
-    try:
-        # history & indicies
-        #histidx = ((sim.current_step - 1 - sim.connectivity.idelays)%sim.horizon)[:4, :4].flat[:]*74 + r_[:4, :4, :4, :4]
-        #histval = [sim.history[(sim.current_step - 1 - sim.connectivity.idelays[10,j])%sim.horizon, 0, j, 0] for j in range(dh.n_node)]
-        #print 'histidx', histidx
-        #print 'hist[idx]', histval
-
-        tic = lab.time()
-        t1, y1 = next(simgen)[0]
-        ys1.append(y1)
-        et1 += lab.time() - tic
-    except StopIteration:
-        break
-=======
 # can't reload individual modules, must reboot ipython
 from tvb.simulator.backend import driver_conf
 driver_conf.using_gpu = 1
@@ -159,7 +105,6 @@
 function's scale parameter ``a``, and the excitability parameter of the 
 oscillator ``a``
 """
->>>>>>> f53f8ac0
 
 sims = []
 for i, coupling_a in enumerate(r_[:0.1:16j]):
@@ -177,12 +122,6 @@
 for i, simi in enumerate(sims):
     dh.fill_with(i, simi)
 
-<<<<<<< HEAD
-    tic = lab.time()
-    # dh output
-    cuda.gen_noise_into(dh.ns, dh.inpr.value[0])
-    dh()
-=======
 nsteps = 10000
 ds = 50
 ys1 = zeros((nsteps/ds, dh.n_node, dh.n_svar, len(sims)))
@@ -190,29 +129,11 @@
 dys1 = zeros((nsteps/ds, dh.n_node, dh.n_svar, len(sims)))
 dys2 = zeros((nsteps/ds, dh.n_node, dh.n_svar, len(sims)))
 print ys1.nbytes/2**30.0
->>>>>>> f53f8ac0
 
 simgens = [s(simulation_length=1000) for s in sims]
 
-<<<<<<< HEAD
-    # compare dx
-    #print 'dx1 sim', sim.integrator.dX[:, -1, 0]
-    #print 'dx1 dh ', dh.dx1.value.flat[:]
-    
-    t2 = dh.i_step*dh.inpr.value[0]
-    _y2 = dh.x.value.reshape((dh.n_node, -1, dh.n_mode)).transpose((1, 0, 2))
-    #ys3.append(_y2)
-
-    # in this case where our simulations are all identical, the easiest
-    # comparison, esp. to check that all threads on device behave, is to
-    # randomly sample one of the threads at each step (right?)
-    y2 = _y2[0]
-    ys2.append(y2)
-    et2 += lab.time() - tic
-=======
 tc, tg = util.timer(), util.timer()
 for i in range(nsteps):
->>>>>>> f53f8ac0
 
     # iterate each simulation
     with tc:
@@ -222,17 +143,6 @@
             ys1[i/ds, ..., j] = y[..., 0].T
             dys1[i/ds, ..., j] = smj.dx[..., 0].T
 
-<<<<<<< HEAD
-ys1 = array(ys1)
-ys2 = array(ys2)
-#ys3 = array(ys3)
-#print ys3.shape, ys3.nbytes/2**30.0
-
-print et1, et2, et2*1./dh.n_thr
-#print ys1.flat[::450]
-#print ys2.flat[::450]
-savez('debug.npz', ys1=ys1, ys2=ys2)#, ys3=ys3)
-=======
     with tg:
         dh()
 
@@ -242,20 +152,9 @@
     if i/ds and not i%ds:
         err = ((ys1[:i/ds] - ys2[:i/ds])**2).sum()/ys1[:i/ds].ptp()/len(sims)
         print t, tc.elapsed, tg.elapsed, err
->>>>>>> f53f8ac0
 
 
-<<<<<<< HEAD
-pl.figure(2)
-pl.clf()
-pl.subplot(311), pl.imshow(ys1[:, 0, :, 0].T, aspect='auto', interpolation='nearest'), pl.colorbar()
-pl.subplot(312), pl.imshow(ys2[:,    :, 0].T, aspect='auto', interpolation='nearest'), pl.colorbar()
-pl.subplot(313), pl.imshow(100*((ys1[:, 0] - ys2)/ys1.ptp())[..., 0].T, aspect='auto', interpolation='nearest'), pl.colorbar()
-
-#pl.show()
-pl.savefig('debug.png')
-=======
 print tc.elapsed, tg.elapsed
 
-savez('debug.npz', ys1=ys1, ys2=ys2, dys1=dys1, dys2=dys2)
->>>>>>> f53f8ac0
+print 'saving output data to ./debug.npz'
+savez('debug.npz', ys1=ys1, ys2=ys2, dys1=dys1, dys2=dys2)