--- conflicted
+++ resolved
@@ -1,404 +1,270 @@
-# -*- coding: utf-8 -*-
-#
-#
-#  TheVirtualBrain-Scientific Package. This package holds all simulators, and 
-# analysers necessary to run brain-simulations. You can use it stand alone or
-# in conjunction with TheVirtualBrain-Framework Package. See content of the
-# documentation-folder for more details. See also http://www.thevirtualbrain.org
-#
-# (c) 2012-2013, Baycrest Centre for Geriatric Care ("Baycrest")
-#
-# This program is free software; you can redistribute it and/or modify it under 
-# the terms of the GNU General Public License version 2 as published by the Free
-# Software Foundation. This program is distributed in the hope that it will be
-# useful, but WITHOUT ANY WARRANTY; without even the implied warranty of 
-# MERCHANTABILITY or FITNESS FOR A PARTICULAR PURPOSE. See the GNU General Public
-# License for more details. You should have received a copy of the GNU General 
-# Public License along with this program; if not, you can download it here
-# http://www.gnu.org/licenses/old-licenses/gpl-2.0
-#
-#
-<<<<<<< HEAD
-#   CITATION:
-# When using The Virtual Brain for scientific publications, please cite it as follows:
-#
-#   Paula Sanz Leon, Stuart A. Knock, M. Marmaduke Woodman, Lia Domide,
-#   Jochen Mersmann, Anthony R. McIntosh, Viktor Jirsa (2013)
-#       The Virtual Brain: a simulator of primate brain network dynamics.
-#   Frontiers in Neuroinformatics (in press)
-#
-#
-
-
-
-"""
-Demonstrate using the simulator at the region level, deterministic integration, stereo-EEG
-
-``Run time``: approximately 2 seconds (workstation circa 2010)
-``Memory requirement``: < 1GB
-
-.. moduleauthor:: Stuart A. Knock <Stuart@tvb.invalid>
-=======
-
-
-
-"""
-
-Demonstrate using the simulator at the region level, deterministic interation.
-
-
-
-``Run time``: approximately 2 seconds (workstation circa 2010)
-
-``Memory requirement``: < 1GB
-
-
-
-.. moduleauthor:: Stuart A. Knock <Stuart@tvb.invalid>
-
-
-
->>>>>>> adef52e0
-"""
-
-
-
-# Third party python libraries
-
-import numpy
-
-
-
-"""
-
-# Try and import from "The Virtual Brain"
-<<<<<<< HEAD
-from tvb.simulator.common import get_logger
-LOG = get_logger(__name__)
-
-#Import from tvb.simulator modules:
-
-import tvb.simulator.simulator as simulator
-import tvb.simulator.models as models
-import tvb.simulator.coupling as coupling
-import tvb.simulator.integrators as integrators
-import tvb.simulator.monitors as monitors
-import tvb.datatypes.connectivity as connectivity
-
-=======
-
-from tvb.simulator.common import get_logger
-
-LOG = get_logger(__name__)
-
-
-
-#Import from tvb.simulator modules:
-
-import tvb.simulator.simulator as simulator
-
-import tvb.simulator.models as models
-
-import tvb.simulator.coupling as coupling
-
-import tvb.simulator.integrators as integrators
-
-import tvb.simulator.monitors as monitors
-
-
-
-import tvb.datatypes.connectivity as connectivity
-
-
-
->>>>>>> adef52e0
-from matplotlib.pyplot import *
-
-"""
-
-<<<<<<< HEAD
-=======
-
-
->>>>>>> adef52e0
-from tvb.simulator.lab import *
-
-import tvb.datatypes.sensors as sensors
-import tvb.basic.traits.data_readers as readers
-
-<<<<<<< HEAD
-##----------------------------------------------------------------------------##
-##-                      Perform the simulation                              -##
-##----------------------------------------------------------------------------##
-
-LOG.info("Configuring...")
-
-#Initialise a Model, Coupling, and Connectivity.
-=======
-
-
-##----------------------------------------------------------------------------##
-
-##-                      Perform the simulation                              -##
-
-##----------------------------------------------------------------------------##
-
-
-
-LOG.info("Configuring...")
-
-#Initialise a Model, Coupling, and Connectivity.
-
->>>>>>> adef52e0
-
-# TODO: ugly, move to default?
-sensfile = readers.File(folder_path = "sensors", file_name = 'internal_39.txt.bz2')
-sens = sensors.SensorsInternal()
-sens.locations = sensfile.read_data(usecols = (1,2,3), field = "locations")
-sens.labels = sensfile.read_data(usecols = (0,), dtype = "string", field = "labels")
-
-oscilator = models.Generic2dOscillator()
-white_matter = connectivity.Connectivity()
-white_matter.speed = numpy.array([4.0])
-white_matter_coupling = coupling.Linear(a=0.0154)
-
-#Initialise an Integrator
-heunint = integrators.HeunDeterministic(dt=2**-6)
-
-#Initialise some Monitors with period in physical time
-momo = monitors.Raw()
-mama = monitors.TemporalAverage(period=2**-2)
-mon_seeg = monitors.SEEG(sensors = sens,period=2**-2)
-
-
-
-#Bundle them
-what_to_watch = (momo, mama, mon_seeg)
-
-#Initialise a Simulator -- Model, Connectivity, Integrator, and Monitors.
-sim = simulator.Simulator(model = oscilator, connectivity = white_matter,
-                          coupling = white_matter_coupling, 
-                          integrator = heunint, monitors = what_to_watch)
-
-sim.configure()
-LOG.info("Starting simulation...")
-
-#Call a simulator - Perform the simulation
-raw_data = []
-raw_time = []
-tavg_data = []
-tavg_time = []
-seeg_data = []
-seeg_time = []
-
-for raw, tavg, seeg in sim(simulation_length=2**6):
-    if not raw is None:
-        raw_time.append(raw[0])
-        raw_data.append(raw[1])
-
-    if not tavg is None:
-        tavg_time.append(tavg[0])
-        tavg_data.append(tavg[1])
-
-    if not seeg is None:
-
-        seeg_time.append(seeg[0])
-        seeg_data.append(seeg[1])
-
-LOG.info("Finished simulation.")
-
-##----------------------------------------------------------------------------##
-##-               Plot pretty pictures of what we just did                   -##
-##----------------------------------------------------------------------------##
-
-#Plot defaults in a few combinations
-#Make the lists numpy.arrays for easier use.
-
-RAW = numpy.array(raw_data)
-TAVG = numpy.array(tavg_data)
-SEEG = numpy.array(seeg_data)
-
-#Plot raw time series
-figure(1)
-plot(raw_time, RAW[:, 0, :, 0])
-title("Raw -- State variable 0")
-
-figure(2)
-plot(raw_time, RAW[:, 1, :, 0])
-title("Raw -- State variable 1")
-
-#Plot temporally averaged time series
-figure(3)
-plot(tavg_time, TAVG[:, 0, :, 0])
-title("Temporal average")
-
-#Plot sEEG traces
-figure(4)
-plot(seeg_time, SEEG[:, 0, :, 0])
-title("SEEG measurement")
-
-#Show them
-show()
-
-<<<<<<< HEAD
-=======
-oscilator = models.Generic2dOscillator()
-
-white_matter = connectivity.Connectivity()
-
-white_matter.speed = numpy.array([4.0])
-
-
-
-white_matter_coupling = coupling.Linear(a=0.0154)
-
-
-
-#Initialise an Integrator
-
-heunint = integrators.HeunDeterministic(dt=2**-6)
-
-
-
-#Initialise some Monitors with period in physical time
-
-momo = monitors.Raw()
-
-mama = monitors.TemporalAverage(period=2**-2)
-
-mon_seeg = monitors.SEEG(sensors = sens,period=2**-2)
-
-
-
-#Bundle them
-
-what_to_watch = (momo, mama, mon_seeg)
-
-
-
-#Initialise a Simulator -- Model, Connectivity, Integrator, and Monitors.
-
-sim = simulator.Simulator(model = oscilator, connectivity = white_matter,
-
-                          coupling = white_matter_coupling, 
-
-                          integrator = heunint, monitors = what_to_watch)
-
-
-
-sim.configure()
-
-
-
-LOG.info("Starting simulation...")
-
-#Perform the simulation
-
-raw_data = []
-
-raw_time = []
-
-tavg_data = []
-
-tavg_time = []
-
-seeg_data = []
-
-seeg_time = []
-
-
-
-for raw, tavg, seeg in sim(simulation_length=2**6):
-
-    if not raw is None:
-
-        raw_time.append(raw[0])
-
-        raw_data.append(raw[1])
-
-    
-
-    if not tavg is None:
-
-        tavg_time.append(tavg[0])
-
-        tavg_data.append(tavg[1])
-
-    if not seeg is None:
-
-        print len(seeg[1])
-        seeg_time.append(seeg[0])
-
-        seeg_data.append(seeg[1])
-
-
-
-LOG.info("Finished simulation.")
-
-
-
-##----------------------------------------------------------------------------##
-
-##-               Plot pretty pictures of what we just did                   -##
-
-##----------------------------------------------------------------------------##
-
-
-
-#Plot defaults in a few combinations
-
-
-
-#Make the lists numpy.arrays for easier use.
-
-RAW = numpy.array(raw_data)
-
-TAVG = numpy.array(tavg_data)
-
-SEEG = numpy.array(seeg_data)
-
-
-
-#Plot raw time series
-
-figure(1)
-
-plot(raw_time, RAW[:, 0, :, 0])
-
-title("Raw -- State variable 0")
-
-
-
-figure(2)
-
-plot(raw_time, RAW[:, 1, :, 0])
-
-title("Raw -- State variable 1")
-
-
-
-#Plot temporally averaged time series
-
-figure(3)
-
-plot(tavg_time, TAVG[:, 0, :, 0])
-
-title("Temporal average")
-
-
-
-figure(3)
-
-plot(seeg_time, SEEG[:, 0, :, 0])
-
-title("SEEG measurement")
-
-#Show them
-
-show()
-
-
-
->>>>>>> adef52e0
-###EoF###
-
+# -*- coding: utf-8 -*-
+#
+#
+#  TheVirtualBrain-Scientific Package. This package holds all simulators, and 
+# analysers necessary to run brain-simulations. You can use it stand alone or
+# in conjunction with TheVirtualBrain-Framework Package. See content of the
+# documentation-folder for more details. See also http://www.thevirtualbrain.org
+#
+# (c) 2012-2013, Baycrest Centre for Geriatric Care ("Baycrest")
+#
+# This program is free software; you can redistribute it and/or modify it under 
+# the terms of the GNU General Public License version 2 as published by the Free
+# Software Foundation. This program is distributed in the hope that it will be
+# useful, but WITHOUT ANY WARRANTY; without even the implied warranty of 
+# MERCHANTABILITY or FITNESS FOR A PARTICULAR PURPOSE. See the GNU General Public
+# License for more details. You should have received a copy of the GNU General 
+# Public License along with this program; if not, you can download it here
+# http://www.gnu.org/licenses/old-licenses/gpl-2.0
+#
+#
+#   CITATION:
+# When using The Virtual Brain for scientific publications, please cite it as follows:
+#
+#   Paula Sanz Leon, Stuart A. Knock, M. Marmaduke Woodman, Lia Domide,
+#   Jochen Mersmann, Anthony R. McIntosh, Viktor Jirsa (2013)
+#       The Virtual Brain: a simulator of primate brain network dynamics.
+#   Frontiers in Neuroinformatics (in press)
+#
+#
+
+
+
+
+
+"""
+Demonstrate using the simulator at the region level, deterministic integration, stereo-EEG
+
+
+
+``Run time``: approximately 2 seconds (workstation circa 2010)
+
+``Memory requirement``: < 1GB
+
+
+
+.. moduleauthor:: Stuart A. Knock <Stuart@tvb.invalid>
+
+
+"""
+
+
+
+# Third party python libraries
+
+import numpy
+
+
+
+"""
+
+# Try and import from "The Virtual Brain"
+
+from tvb.simulator.common import get_logger
+
+LOG = get_logger(__name__)
+
+
+
+#Import from tvb.simulator modules:
+
+import tvb.simulator.simulator as simulator
+
+import tvb.simulator.models as models
+
+import tvb.simulator.coupling as coupling
+
+import tvb.simulator.integrators as integrators
+
+import tvb.simulator.monitors as monitors
+
+
+import tvb.datatypes.connectivity as connectivity
+
+
+
+from matplotlib.pyplot import *
+
+"""
+
+
+
+from tvb.simulator.lab import *
+
+import tvb.datatypes.sensors as sensors
+import tvb.basic.traits.data_readers as readers
+
+
+##----------------------------------------------------------------------------##
+
+##-                      Perform the simulation                              -##
+
+##----------------------------------------------------------------------------##
+
+
+
+LOG.info("Configuring...")
+
+#Initialise a Model, Coupling, and Connectivity.
+
+
+# TODO: ugly, move to default?
+sensfile = readers.File(folder_path = "sensors", file_name = 'internal_39.txt.bz2')
+sens = sensors.SensorsInternal()
+sens.locations = sensfile.read_data(usecols = (1,2,3), field = "locations")
+sens.labels = sensfile.read_data(usecols = (0,), dtype = "string", field = "labels")
+
+oscilator = models.Generic2dOscillator()
+
+white_matter = connectivity.Connectivity()
+
+white_matter.speed = numpy.array([4.0])
+
+
+white_matter_coupling = coupling.Linear(a=0.0154)
+
+
+
+#Initialise an Integrator
+
+heunint = integrators.HeunDeterministic(dt=2**-6)
+
+
+
+#Initialise some Monitors with period in physical time
+
+momo = monitors.Raw()
+
+mama = monitors.TemporalAverage(period=2**-2)
+
+mon_seeg = monitors.SEEG(sensors = sens,period=2**-2)
+
+
+
+#Bundle them
+
+what_to_watch = (momo, mama, mon_seeg)
+
+
+
+#Initialise a Simulator -- Model, Connectivity, Integrator, and Monitors.
+
+sim = simulator.Simulator(model = oscilator, connectivity = white_matter,
+
+                          coupling = white_matter_coupling, 
+
+                          integrator = heunint, monitors = what_to_watch)
+
+
+
+sim.configure()
+
+
+LOG.info("Starting simulation...")
+
+#Call a simulator - Perform the simulation
+
+raw_data = []
+
+raw_time = []
+
+tavg_data = []
+
+tavg_time = []
+
+seeg_data = []
+
+seeg_time = []
+
+
+
+for raw, tavg, seeg in sim(simulation_length=2**6):
+
+    if not raw is None:
+
+        raw_time.append(raw[0])
+
+        raw_data.append(raw[1])
+
+    
+
+    if not tavg is None:
+
+        tavg_time.append(tavg[0])
+
+        tavg_data.append(tavg[1])
+
+    if not seeg is None:
+
+        seeg_time.append(seeg[0])
+
+        seeg_data.append(seeg[1])
+
+
+
+LOG.info("Finished simulation.")
+
+
+
+##----------------------------------------------------------------------------##
+
+##-               Plot pretty pictures of what we just did                   -##
+
+##----------------------------------------------------------------------------##
+
+
+
+#Plot defaults in a few combinations
+
+
+#Make the lists numpy.arrays for easier use.
+
+RAW = numpy.array(raw_data)
+
+TAVG = numpy.array(tavg_data)
+
+SEEG = numpy.array(seeg_data)
+
+
+
+#Plot raw time series
+
+figure(1)
+
+plot(raw_time, RAW[:, 0, :, 0])
+
+title("Raw -- State variable 0")
+
+
+
+figure(2)
+
+plot(raw_time, RAW[:, 1, :, 0])
+
+title("Raw -- State variable 1")
+
+
+
+#Plot temporally averaged time series
+
+figure(3)
+
+plot(tavg_time, TAVG[:, 0, :, 0])
+
+title("Temporal average")
+
+#Plot sEEG traces
+figure(4)
+
+plot(seeg_time, SEEG[:, 0, :, 0])
+
+title("SEEG measurement")
+
+#Show them
+
+show()
+
+
+
+###EoF###
+