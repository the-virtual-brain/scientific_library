# -*- coding: utf-8 -*-
#
#
#  TheVirtualBrain-Scientific Package. This package holds all simulators, and
# analysers necessary to run brain-simulations. You can use it stand alone or
# in conjunction with TheVirtualBrain-Framework Package. See content of the
# documentation-folder for more details. See also http://www.thevirtualbrain.org
#
# (c) 2012-2017, Baycrest Centre for Geriatric Care ("Baycrest") and others
#
# This program is free software: you can redistribute it and/or modify it under the
# terms of the GNU General Public License as published by the Free Software Foundation,
# either version 3 of the License, or (at your option) any later version.
# This program is distributed in the hope that it will be useful, but WITHOUT ANY
# WARRANTY; without even the implied warranty of MERCHANTABILITY or FITNESS FOR A
# PARTICULAR PURPOSE.  See the GNU General Public License for more details.
# You should have received a copy of the GNU General Public License along with this
# program.  If not, see <http://www.gnu.org/licenses/>.
#
#
#   CITATION:
# When using The Virtual Brain for scientific publications, please cite it as follows:
#
#   Paula Sanz Leon, Stuart A. Knock, M. Marmaduke Woodman, Lia Domide,
#   Jochen Mersmann, Anthony R. McIntosh, Viktor Jirsa (2013)
#   The Virtual Brain: a simulator of primate brain network dynamics.
#   Frontiers in Neuroinformatics (7:10. doi: 10.3389/fninf.2013.00010)
#
#

"""
A collection of noise related classes and functions.

Specific noises inherit from the abstract class Noise

.. moduleauthor:: Stuart A. Knock <Stuart@tvb.invalid>
.. moduleauthor:: Paula Sanz Leon <Paula@tvb.invalid>
.. moduleauthor:: Noelia Montejo <Noelia@tvb.invalid>

"""
import abc

import numpy
from tvb.datatypes import equations
from .common import get_logger, simple_gen_astr
<<<<<<< HEAD
#TODO: add Range for NArray/Replace old equation traits
from tvb.basic.traits.neotraits import Attr, HasTraits, NArray
=======
from tvb.basic.neotraits.api import HasTraits, Attr, NArray, Range, Int, Float
>>>>>>> a9c18ac4

LOG = get_logger(__name__)


class Noise(HasTraits):
    """
    Defines a base class for noise. Specific noises are derived from this class
    for use in stochastic integrations.

    .. [KloedenPlaten_1995] Kloeden and Platen, Springer 1995, *Numerical
        solution of stochastic differential equations.*

    .. [ManellaPalleschi_1989] Manella, R. and Palleschi V., *Fast and precise
        algorithm for computer simulation of stochastic differential equations*,
        Physical Review A, Vol. 40, Number 6, 1989. [3381-3385]

    .. [Mannella_2002] Mannella, R.,  *Integration of Stochastic Differential
        Equations on a Computer*, Int J. of Modern Physics C 13(9): 1177--1194,
        2002.

    .. [FoxVemuri_1988] Fox, R., Gatland, I., Rot, R. and Vemuri, G., * Fast ,
        accurate algorithm for simulation of exponentially correlated colored
        noise*, Physical Review A, Vol. 38, Number 11, 1988. [5938-5940]


    .. #Currently there seems to be a clash betwen traits and autodoc, autodoc
    .. #can't find the methods of the class, the class specific names below get
    .. #us around this...
    .. automethod:: Noise.__init__
    .. automethod:: Noise.configure_white
    .. automethod:: Noise.generate
    .. automethod:: Noise.white
    .. automethod:: Noise.coloured

    """

    #NOTE: nsig is not declared here because we use this class directly as the
    #      inital conditions noise source, and in that use the job of nsig is
    #      filled by the state_variable_range attribute of the Model.

<<<<<<< HEAD
    ntau = Attr(
        float,
        default=0.0,
        # range=basic.Range(lo=0.0, hi=20.0, step=1.0),
        label=r":math:`\tau`",
        doc="""The noise correlation time"""

    )

    noise_seed = Attr(
        float,
        default=42,
    )

    def __init__(self):
        self.random_stream = numpy.random.RandomState(self.noise_seed)

    dt = None
    # For use if coloured
    _E = None
    _sqrt_1_E2 = None
    _eta = None
    _h = None
=======
    ntau = Float(
        label=r":math:`\tau`",
        required=True,
        default=0.0,
        # range=basic.Range(lo=0.0, hi=20.0, step=1.0), #mh todo  support domains for simple floats?
        doc="""The noise correlation time""")

    noise_seed = Int(
        default=42,
        doc="A random seed used to initialise the random_stream if it is missing."
    )

    random_stream = Attr(
        field_type=numpy.random.RandomState,
        required=False,
        label="Random Stream",
        doc="An instance of numpy's RandomState associated with this"
            "specific Noise object. Used when you need to resume a simulation from a state saved to disk"
    )

    def __init__(self, **kwargs):
        super(Noise, self).__init__(**kwargs)
        if self.random_stream is None:
            self.random_stream = numpy.random.RandomState(self.noise_seed)

        self.dt = None
        # For use if coloured
        self._E = None
        self._sqrt_1_E2 = None
        self._eta = None
        self._h = None
>>>>>>> a9c18ac4

    def configure(self):
        """
        Run base classes configure to setup traited attributes, then ensure that
        the ``random_stream`` attribute is properly configured.

        """
        super(Noise, self).configure()
        # XXX: reseeding here will destroy a maybe carefully set random_stream!
        # self.random_stream.seed(self.noise_seed)

    def __str__(self):
        return simple_gen_astr(self, 'dt ntau')

    def configure_white(self, dt, shape=None):
        """Set the time step (dt) of noise or integration time"""
        self.dt = dt
        LOG.info('White noise configured with dt=%g', self.dt)

    def configure_coloured(self, dt, shape):
        r"""
        One of the simplest forms for coloured noise is exponentially correlated
        Gaussian noise [KloedenPlaten_1995]_.

        We give the initial conditions for coloured noise using the integral
        algorith for simulating exponentially correlated noise proposed by
        [FoxVemuri_1988]_

        To start the simulation, an initial value for :math:`\eta` is needed.
        It is obtained in accord with Eqs.[13-15]:

            .. math::
                m &= \text{random number}\\
                n &= \text{random number}\\
                \eta &= \sqrt{-2D\lambda\ln(m)}\,\cos(2\pi\,n)

        where :math:`D` is standard deviation of the noise amplitude and
        :math:`\lambda = \frac{1}{\tau_n}` is the inverse of the noise
        correlation time. Then we set :math:`E = \exp{-\lambda\,\delta\,t}`
        where :math:`\delta\,t` is the integration time step.

        After that the exponentially correlated, coloured noise, is obtained:

            .. math::
                a &= \text{random number}\\
                b &= \text{random number}\\
                h &= \sqrt{-2D\lambda\,(1 - E^2)\,\ln{a}}\,\cos(2\pi\,b)\\
                \eta_{t+\delta\,t} &= \eta_{t}E + h

        """
        #TODO: Probably best to change the docstring to be consistent with the
        #      below, ie, factoring out the explicit Box-Muller.
        #NOTE: The actual implementation factors out the explicit Box-Muller,
        #      using numpy's normal() instead.
        self.dt = dt
        self._E = numpy.exp(-self.dt / self.ntau)
        self._sqrt_1_E2 = numpy.sqrt((1.0 - self._E ** 2))
        self._eta = self.random_stream.normal(size=shape)
        self._dt_sqrt_lambda = self.dt * numpy.sqrt(1.0 / self.ntau)
        LOG.info('Colored noise configured with dt=%g E=%g sqrt_1_E2=%g eta=%g & dt_sqrt_lambda=%g',
                  self.dt, self._E, self._sqrt_1_E2, self._eta, self._dt_sqrt_lambda)

    def generate(self, shape, lo=-1.0, hi=1.0):
        "Generate noise realization."
        if self.ntau > 0.0:
            noise = self.coloured(shape)
        else:
            noise = self.white(shape)
        return noise

    def coloured(self, shape):
        "Generate colored noise. [FoxVemuri_1988]_"
        self._h = self._sqrt_1_E2 * self.random_stream.normal(size=shape)
        self._eta =  self._eta * self._E + self._h
        return self._dt_sqrt_lambda * self._eta

    def white(self, shape):
        "Generate white noise."
        noise = numpy.sqrt(self.dt) * self.random_stream.normal(size=shape)
        return noise

    @abc.abstractmethod
    def gfun(self, state_variables):
        pass


class Additive(Noise):
    """
    Additive noise which, assuming the source noise is Gaussian with unit
    variance, will result in noise with a standard deviation of nsig.

    """

    nsig = NArray(
<<<<<<< HEAD
        dtype=float,
        label=":math:`D`",
        default=numpy.array([1.0]),
        # range=basic.Range(lo=0.0, hi=10.0, step=0.1),
=======
        #  configurable_noise=True,  # TODO: deal with configurable_noise
        label=":math:`D`",
        required=True,
        default=numpy.array([1.0]),
        domain=Range(lo=0.0, hi=10.0, step=0.1),
>>>>>>> a9c18ac4
        doc="""The noise dispersion, it is the standard deviation of the
            distribution from which the Gaussian random variates are drawn. NOTE:
            Sensible values are typically ~<< 1% of the dynamic range of a Model's
            state variables."""
    )

    def gfun(self, state_variables):
        r"""
        Linear additive noise, thus it ignores the state_variables.

        .. math::
            g(x) = \sqrt{2D}

        """
        g_x = numpy.sqrt(2.0 * self.nsig)
        return g_x


class Multiplicative(Noise):
    r"""
    With "external" fluctuations the intensity of the noise often depends on
    the state of the system. This results in the (general) stochastic
    differential formulation:

    .. math::
        dX_t = a(X_t)\,dt + b(X_t)\,dW_t

    for appropriate coefficients :math:`a(x)` and :math:`b(x)`, which might be
    constants.

    From [KloedenPlaten_1995]_, Equation 1.9, page 104.

    """

    nsig = NArray(
<<<<<<< HEAD
        dtype=float,
        label=":math:`D`",
        default=numpy.array([1.0, ]),
        # range=basic.Range(lo=0.0, hi=10.0, step=0.1),
=======
        # configurable_noise=True,
        label=":math:`D`",
        required=True,
        default=numpy.array([1.0, ]),
        domain=Range(lo=0.0, hi=10.0, step=0.1),
>>>>>>> a9c18ac4
        doc="""The noise dispersion, it is the standard deviation of the
            distribution from which the Gaussian random variates are drawn. NOTE:
            Sensible values are typically ~<< 1% of the dynamic range of a Model's
            state variables."""
    )

    b = Attr(
        field_type=equations.TemporalApplicableEquation,
        label=":math:`b`",
        default=equations.Linear(parameters={"a": 1.0, "b": 0.0}),
        doc="""A function evaluated on the state-variables, the result of which enters as the diffusion coefficient.""")

    def gfun(self, state_variables):
        """
        Scale the noise by the noise dispersion and the diffusion coefficient.
        By default, the diffusion coefficient :math:`b` is a constant.
        It reduces to the simplest scheme of a linear SDE with Multiplicative
        Noise: homogeneous constant coefficients. See [KloedenPlaten_1995]_,
        Equation 4.6, page 119.

        """
        g_x = numpy.sqrt(2.0 * self.nsig) * self.b.evaluate(state_variables)
        return g_x<|MERGE_RESOLUTION|>--- conflicted
+++ resolved
@@ -43,12 +43,7 @@
 import numpy
 from tvb.datatypes import equations
 from .common import get_logger, simple_gen_astr
-<<<<<<< HEAD
-#TODO: add Range for NArray/Replace old equation traits
-from tvb.basic.traits.neotraits import Attr, HasTraits, NArray
-=======
 from tvb.basic.neotraits.api import HasTraits, Attr, NArray, Range, Int, Float
->>>>>>> a9c18ac4
 
 LOG = get_logger(__name__)
 
@@ -89,31 +84,6 @@
     #      inital conditions noise source, and in that use the job of nsig is
     #      filled by the state_variable_range attribute of the Model.
 
-<<<<<<< HEAD
-    ntau = Attr(
-        float,
-        default=0.0,
-        # range=basic.Range(lo=0.0, hi=20.0, step=1.0),
-        label=r":math:`\tau`",
-        doc="""The noise correlation time"""
-
-    )
-
-    noise_seed = Attr(
-        float,
-        default=42,
-    )
-
-    def __init__(self):
-        self.random_stream = numpy.random.RandomState(self.noise_seed)
-
-    dt = None
-    # For use if coloured
-    _E = None
-    _sqrt_1_E2 = None
-    _eta = None
-    _h = None
-=======
     ntau = Float(
         label=r":math:`\tau`",
         required=True,
@@ -145,7 +115,6 @@
         self._sqrt_1_E2 = None
         self._eta = None
         self._h = None
->>>>>>> a9c18ac4
 
     def configure(self):
         """
@@ -240,23 +209,15 @@
     """
 
     nsig = NArray(
-<<<<<<< HEAD
-        dtype=float,
-        label=":math:`D`",
-        default=numpy.array([1.0]),
-        # range=basic.Range(lo=0.0, hi=10.0, step=0.1),
-=======
         #  configurable_noise=True,  # TODO: deal with configurable_noise
         label=":math:`D`",
         required=True,
         default=numpy.array([1.0]),
         domain=Range(lo=0.0, hi=10.0, step=0.1),
->>>>>>> a9c18ac4
         doc="""The noise dispersion, it is the standard deviation of the
-            distribution from which the Gaussian random variates are drawn. NOTE:
-            Sensible values are typically ~<< 1% of the dynamic range of a Model's
-            state variables."""
-    )
+        distribution from which the Gaussian random variates are drawn. NOTE:
+        Sensible values are typically ~<< 1% of the dynamic range of a Model's
+        state variables.""")
 
     def gfun(self, state_variables):
         r"""
@@ -287,23 +248,15 @@
     """
 
     nsig = NArray(
-<<<<<<< HEAD
-        dtype=float,
-        label=":math:`D`",
-        default=numpy.array([1.0, ]),
-        # range=basic.Range(lo=0.0, hi=10.0, step=0.1),
-=======
         # configurable_noise=True,
         label=":math:`D`",
         required=True,
         default=numpy.array([1.0, ]),
         domain=Range(lo=0.0, hi=10.0, step=0.1),
->>>>>>> a9c18ac4
         doc="""The noise dispersion, it is the standard deviation of the
-            distribution from which the Gaussian random variates are drawn. NOTE:
-            Sensible values are typically ~<< 1% of the dynamic range of a Model's
-            state variables."""
-    )
+        distribution from which the Gaussian random variates are drawn. NOTE:
+        Sensible values are typically ~<< 1% of the dynamic range of a Model's
+        state variables.""")
 
     b = Attr(
         field_type=equations.TemporalApplicableEquation,
