# -*- coding: utf-8 -*-
#
#
#  TheVirtualBrain-Scientific Package. This package holds all simulators, and 
# analysers necessary to run brain-simulations. You can use it stand alone or
# in conjunction with TheVirtualBrain-Framework Package. See content of the
# documentation-folder for more details. See also http://www.thevirtualbrain.org
#
# (c) 2012-2017, Baycrest Centre for Geriatric Care ("Baycrest") and others
#
# This program is free software: you can redistribute it and/or modify it under the
# terms of the GNU General Public License as published by the Free Software Foundation,
# either version 3 of the License, or (at your option) any later version.
# This program is distributed in the hope that it will be useful, but WITHOUT ANY
# WARRANTY; without even the implied warranty of MERCHANTABILITY or FITNESS FOR A
# PARTICULAR PURPOSE.  See the GNU General Public License for more details.
# You should have received a copy of the GNU General Public License along with this
# program.  If not, see <http://www.gnu.org/licenses/>.
#
#
#   CITATION:
# When using The Virtual Brain for scientific publications, please cite it as follows:
#
#   Paula Sanz Leon, Stuart A. Knock, M. Marmaduke Woodman, Lia Domide,
#   Jochen Mersmann, Anthony R. McIntosh, Viktor Jirsa (2013)
#       The Virtual Brain: a simulator of primate brain network dynamics.
#   Frontiers in Neuroinformatics (7:10. doi: 10.3389/fninf.2013.00010)
#
#

"""
This is the main module of the simulator. It defines the Simulator class which
brings together all the structural and dynamic components necessary to define a
simulation and the method for running the simulation.

.. moduleauthor:: Stuart A. Knock <Stuart@tvb.invalid>
.. moduleauthor:: Marmaduke Woodman <marmaduke.woodman@univ-amu.fr>
.. moduleauthor:: Paula Sanz Leon <Paula@tvb.invalid>

"""

import time
import math
import numpy
import scipy.sparse
from tvb.basic.profile import TvbProfile
from tvb.datatypes import cortex, connectivity, patterns
from tvb.simulator import models, integrators, monitors, coupling
from .common import psutil, numpy_add_at
from .history import SparseHistory
from tvb.basic.neotraits.api import HasTraits, Attr, NArray, List, Float


# TODO with refactor, this becomes more of a builder, since iterator will account for
# most of the runtime associated with a simulation.
class Simulator(HasTraits):
    """A Simulator assembles components required to perform simulations."""

    connectivity = Attr(
        field_type=connectivity.Connectivity,
        label="Long-range connectivity",
        default=None,
        required=True,
        doc="""A tvb.datatypes.Connectivity object which contains the
         structural long-range connectivity data (i.e., white-matter tracts). In
         combination with the ``Long-range coupling function`` it defines the inter-regional
         connections. These couplings undergo a time delay via signal propagation
         with a propagation speed of ``Conduction Speed``""")

    conduction_speed = Float(
        label="Conduction Speed",
        default=3.0,
        required=False,
        # range=basic.Range(lo=0.01, hi=100.0, step=1.0),
        doc="""Conduction speed for ``Long-range connectivity`` (mm/ms)""")

    coupling = Attr(
        field_type=coupling.Coupling,
        label="Long-range coupling function",
        default=coupling.Linear(),
        required=True,
        doc="""The coupling function is applied to the activity propagated
        between regions by the ``Long-range connectivity`` before it enters the local
        dynamic equations of the Model. Its primary purpose is to 'rescale' the
        incoming activity to a level appropriate to Model.""")

    surface = Attr(
        field_type=cortex.Cortex,
        label="Cortical surface",
        default=None,
        required=False,
        doc="""By default, a Cortex object which represents the
        cortical surface defined by points in the 3D physical space and their
        neighborhood relationship. In the current TVB version, when setting up a
        surface-based simulation, the option to configure the spatial spread of
        the ``Local Connectivity`` is available.""")

    stimulus = Attr(
        field_type=patterns.SpatioTemporalPattern,
        label="Spatiotemporal stimulus",
        default=None,
        required=False,
        doc="""A ``Spatiotemporal stimulus`` can be defined at the region or surface level.
        It's composed of spatial and temporal components. For region defined stimuli
        the spatial component is just the strength with which the temporal
        component is applied to each region. For surface defined stimuli,  a
        (spatial) function, with finite-support, is used to define the strength
        of the stimuli on the surface centred around one or more focal points.
        In the current version of TVB, stimuli are applied to the first state
        variable of the ``Local dynamic model``.""")

    model = Attr(
        field_type=models.Model,
        label="Local dynamic model",
        default=models.Generic2dOscillator(),
        required=True,
        doc="""A tvb.simulator.Model object which describe the local dynamic
        equations, their parameters, and, to some extent, where connectivity
        (local and long-range) enters and which state-variables the Monitors
        monitor. By default the 'Generic2dOscillator' model is used. Read the
        Scientific documentation to learn more about this model.""")

    integrator = Attr(
        field_type=integrators.Integrator,
        label="Integration scheme",
        default=integrators.HeunDeterministic(),
        required=True,
        doc="""A tvb.simulator.Integrator object which is
            an integration scheme with supporting attributes such as
            integration step size and noise specification for stochastic
            methods. It is used to compute the time courses of the model state
            variables.""")

    initial_conditions = NArray(
        label="Initial Conditions",
        required=False,
        doc="""Initial conditions from which the simulation will begin. By
        default, random initial conditions are provided. Needs to be the same shape
        as simulator 'history', ie, initial history function which defines the 
        minimal initial state of the network with time delays before time t=0. 
        If the number of time points in the provided array is insufficient the 
        array will be padded with random values based on the 'state_variables_range'
        attribute.""")

    monitors = List(
        of=monitors.Monitor,
        label="Monitor(s)",
        default=(monitors.TemporalAverage(),),
        doc="""A tvb.simulator.Monitor or a list of tvb.simulator.Monitor
        objects that 'know' how to record relevant data from the simulation. Two
        main types exist: 1) simple, spatial and temporal, reductions (subsets
        or averages); 2) physiological measurements, such as EEG, MEG and fMRI.
        By default the Model's specified variables_of_interest are returned,
        temporally downsampled from the raw integration rate to a sample rate of
        1024Hz.""")

    simulation_length = Float(
        label="Simulation Length (ms, s, m, h)",
        default=1000.0,  # ie 1 second
        required=True,
        doc="""The length of a simulation (default in milliseconds).""")

    history = None  # type: SparseHistory

    @property
    def good_history_shape(self):
        """Returns expected history shape."""
        n_reg = self.connectivity.number_of_regions
        shape = self.horizon, len(self.model.state_variables), n_reg, self.model.number_of_modes
        return shape

    calls = 0
    current_step = 0
    number_of_nodes = None
    _memory_requirement_guess = None
    _memory_requirement_census = None
    _storage_requirement = None
    _runtime = None

    # methods consist of
    # 1) generic configure
    # 2) component specific configure
    # 3) loop preparation
    # 4) loop step
    # 5) estimations

    @property
    def is_surface_simulation(self):
        if self.surface:
            return True
        return False

    def preconfigure(self):
        """Configure just the basic fields, so that memory can be estimated."""
        self.connectivity.configure()
        if self.surface:
            self.surface.configure()
        if self.stimulus:
            self.stimulus.configure()
        self.coupling.configure()
        self.model.configure()
        self.integrator.configure()
        if isinstance(self.model.state_variable_constraint, dict):
            indices = []
            boundaries = []
            for sv, sv_bounds in self.model.state_variable_constraint.items():
                indices.append(self.model.state_variables.index(sv))
                boundaries.append(sv_bounds)
            sort_inds = numpy.argsort(indices)
            self.integrator.constraint_state_variable_indices = numpy.array(indices)[sort_inds]
            self.integrator.constraint_state_variable_boundaries = numpy.array(boundaries)[sort_inds]
        else:
            self.integrator.constraint_state_variable_indices = None
            self.integrator.constraint_state_variable_boundaries = None
        # monitors needs to be a list or tuple, even if there is only one...
        if not isinstance(self.monitors, (list, tuple)):
            self.monitors = [self.monitors]
        # Configure monitors
        for monitor in self.monitors:
            monitor.configure()
        # "Nodes" refers to either regions or vertices + non-cortical regions.
        if self.surface is None:
            self.number_of_nodes = self.connectivity.number_of_regions
            self.log.info('Region simulation with %d ROI nodes', self.number_of_nodes)
        else:
            rm = self.surface.region_mapping
            unmapped = self.connectivity.unmapped_indices(rm)
            self._regmap = numpy.r_[rm, unmapped]
            self.number_of_nodes = self._regmap.shape[0]
            self.log.info('Surface simulation with %d vertices + %d non-cortical, %d total nodes',
                     rm.size, unmapped.size, self.number_of_nodes)
        self._guesstimate_memory_requirement()

    def configure(self, full_configure=True):
        """Configure simulator and its components.

        The first step of configuration is to run the configure methods of all
        the Simulator's components, ie its traited attributes.

        Configuration of a Simulator primarily consists of calculating the
        attributes, etc, which depend on the combinations of the Simulator's
        traited attributes (keyword args).

        Converts delays from physical time units into integration steps
        and updates attributes that depend on combinations of the 6 inputs.

        Returns
        -------
        sim: Simulator
            The configured Simulator instance.

        """
        if full_configure:
            # When run from GUI, preconfigure is run separately, and we want to avoid running that part twice
            self.preconfigure()
        # Make sure spatialised model parameters have the right shape (number_of_nodes, 1)
        # todo: this exclusion list is fragile, consider excluding declarative attrs that are not arrays
        excluded_params = ("state_variable_range", "variables_of_interest", "noise", "psi_table", "nerf_table", "gid")
        spatial_reshape = self.model.spatial_param_reshape
        for param in type(self.model).declarative_attrs:
            if param in excluded_params:
                continue
            # If it's a surface sim and model parameters were provided at the region level
            region_parameters = getattr(self.model, param)
            if self.surface is not None:
                if region_parameters.size == self.connectivity.number_of_regions:
                    new_parameters = region_parameters[self.surface.region_mapping].reshape(spatial_reshape)
                    setattr(self.model, param, new_parameters)
            region_parameters = getattr(self.model, param)
            if region_parameters.size == self.number_of_nodes:
                new_parameters = region_parameters.reshape(spatial_reshape)
                setattr(self.model, param, new_parameters)
        # Configure spatial component of any stimuli
        self._configure_stimuli()
        # Set delays, provided in physical units, in integration steps.
        self.connectivity.set_idelays(self.integrator.dt)
        self.horizon = self.connectivity.idelays.max() + 1
        # Reshape integrator.noise.nsig, if necessary.
        if isinstance(self.integrator, integrators.IntegratorStochastic):
            self._configure_integrator_noise()
        # Setup history
        self._configure_history(self.initial_conditions)
        # Configure Monitors to work with selected Model, etc...
        self._configure_monitors()
        # Estimate of memory usage.
        self._census_memory_requirement()
        # Allow user to chain configure to another call or assignment.
        return self

    def _handle_random_state(self, random_state):
        if random_state is not None:
            if isinstance(self.integrator, integrators.IntegratorStochastic):
                self.integrator.noise.random_stream.set_state(random_state)
                msg = "random_state supplied with seed %s"
                self.log.info(msg, self.integrator.noise.random_stream.get_state()[1][0])
            else:
                self.log.warn("random_state supplied for non-stochastic integration")

    def _prepare_local_coupling(self):
        if self.surface is None:
            local_coupling = 0.0
        else:
            if self.surface.coupling_strength.size == 1:
                local_coupling = (self.surface.coupling_strength[0] *
                                  self.surface.local_connectivity.matrix)
            elif self.surface.coupling_strength.size == self.surface.number_of_vertices:
                ind = numpy.arange(self.number_of_nodes, dtype=numpy.intc)
                vec_cs = numpy.zeros((self.number_of_nodes,))
                vec_cs[:self.surface.number_of_vertices] = self.surface.coupling_strength
                sp_cs = scipy.sparse.csc_matrix((vec_cs, (ind, ind)),
                                                shape=(self.number_of_nodes, self.number_of_nodes))
                local_coupling = sp_cs * self.surface.local_connectivity.matrix
            if local_coupling.shape[1] < self.number_of_nodes:
                # must match unmapped indices handling in preconfigure
                from scipy.sparse import csr_matrix, vstack, hstack
                nn = self.number_of_nodes
                npad = nn - local_coupling.shape[0]
                rpad = csr_matrix((local_coupling.shape[0], npad))
                bpad = csr_matrix((npad, nn))
                local_coupling = vstack([hstack([local_coupling, rpad]), bpad])
        return local_coupling

    def _prepare_stimulus(self):
        if self.stimulus is None:
            stimulus = 0.0
        else:
            time = numpy.r_[0.0 : self.simulation_length : self.integrator.dt]
            self.stimulus.configure_time(time.reshape((1, -1)))
            stimulus = numpy.zeros((self.model.nvar, self.number_of_nodes, 1))
            self.log.debug("stimulus shape is: %s", stimulus.shape)
        return stimulus

    def _loop_compute_node_coupling(self, step):
        """Compute delayed node coupling values."""
        coupling = self.coupling(step, self.history)
        if self.surface is not None:
            coupling = coupling[:, self._regmap]
        return coupling

    def _loop_update_stimulus(self, step, stimulus):
        """Update stimulus values for current time step."""
        if self.stimulus is not None:
            # TODO stim_step != current step
            stim_step = step - (self.current_step + 1)
            stimulus[self.model.cvar, :, :] = self.stimulus(stim_step).reshape((1, -1, 1))

    def _loop_update_history(self, step, n_reg, state):
        """Update history."""
        if self.surface is not None and state.shape[1] > self.connectivity.number_of_regions:
            region_state = numpy.zeros((n_reg, state.shape[0], state.shape[2]))         # temp (node, cvar, mode)
            numpy_add_at(region_state, self._regmap, state.transpose((1, 0, 2)))        # sum within region
            region_state /= numpy.bincount(self._regmap).reshape((-1, 1, 1))            # div by n node in region
            state = region_state.transpose((1, 0, 2))                                   # (cvar, node, mode)
        self.history.update(step, state)

    def _loop_monitor_output(self, step, state):
        observed = self.model.observe(state)
        output = [monitor.record(step, observed) for monitor in self.monitors]
        if any(outputi is not None for outputi in output):
            return output

    def __call__(self, simulation_length=None, random_state=None):
        """
        Return an iterator which steps through simulation time, generating monitor outputs.

        See the run method for a convenient way to collect all output in one call.

        :param simulation_length: Length of the simulation to perform in ms.
        :param random_state:  State of NumPy RNG to use for stochastic integration.
        :return: Iterator over monitor outputs.
        """

        self.calls += 1
        if simulation_length is not None:
            self.simulation_length = float(simulation_length)

        # intialization
        self._guesstimate_runtime()
        self._calculate_storage_requirement()
        self._handle_random_state(random_state)
        n_reg = self.connectivity.number_of_regions
        local_coupling = self._prepare_local_coupling()
        stimulus = self._prepare_stimulus()
        state = self.current_state

        # integration loop
        n_steps = int(math.ceil(self.simulation_length / self.integrator.dt))
        for step in range(self.current_step + 1, self.current_step + n_steps + 1):
            # needs implementing by hsitory + coupling?
            node_coupling = self._loop_compute_node_coupling(step)
            self._loop_update_stimulus(step, stimulus)
            state = self.integrator.scheme(state, self.model.dfun, node_coupling, local_coupling, stimulus)
            self._loop_update_history(step, n_reg, state)
            output = self._loop_monitor_output(step, state)
            if output is not None:
                yield output

        self.current_state = state
        self.current_step = self.current_step + n_steps

    def _configure_history(self, initial_conditions):
        """
        Set initial conditions for the simulation using either the provided
        initial_conditions or, if none are provided, the model's initial()
        method. This method is called durin the Simulator's __init__().

        Any initial_conditions that are provided as an argument are expected
        to have dimensions 1, 2, and 3 with shapse corresponding to the number
        of state_variables, nodes and modes, respectively. If the provided
        inital_conditions are shorter in time (dim=0) than the required history
        the model's initial() method is called to make up the difference.

        """
        rng = numpy.random
        if hasattr(self.integrator, 'noise'):
            rng = self.integrator.noise.random_stream
        # Default initial conditions
        if initial_conditions is None:
            n_time, n_svar, n_node, n_mode = self.good_history_shape
            self.log.info('Preparing initial history of shape %r using model.initial()', self.good_history_shape)
            if self.surface is not None:
                n_node = self.number_of_nodes
            history = self.model.initial(self.integrator.dt, (n_time, n_svar, n_node, n_mode), rng)
        # ICs provided
        else:
            # history should be [timepoints, state_variables, nodes, modes]
            self.log.info('Using provided initial history of shape %r', initial_conditions.shape)
            n_time, n_svar, n_node, n_mode = ic_shape = initial_conditions.shape
            nr = self.connectivity.number_of_regions
            if self.surface is not None and n_node == nr:
                initial_conditions = initial_conditions[:, :, self._regmap]
                return self._configure_history(initial_conditions)
            elif ic_shape[1:] != self.good_history_shape[1:]:
                raise ValueError("Incorrect history sample shape %s, expected %s"
                                 % (ic_shape[1:], self.good_history_shape[1:]))
            else:
                if ic_shape[0] >= self.horizon:
                    self.log.debug("Using last %d time-steps for history.", self.horizon)
                    history = initial_conditions[-self.horizon:, :, :, :].copy()
                else:
                    self.log.debug('Padding initial conditions with model.initial')
                    history = self.model.initial(self.integrator.dt, self.good_history_shape, rng)
                    shift = self.current_step % self.horizon
                    history = numpy.roll(history, -shift, axis=0)
                    history[:ic_shape[0], :, :, :] = initial_conditions
                    history = numpy.roll(history, shift, axis=0)
                self.current_step += ic_shape[0] - 1
<<<<<<< HEAD
        self.log.info('Final initial history shape is %r', history.shape)
=======
        if self.integrator.state_variable_boundaries is not None:
            self.integrator.bound_state(numpy.swapaxes(history, 0, 1))
        LOG.info('Final initial history shape is %r', history.shape)
>>>>>>> 53d6512f
        # create initial state from history
        self.current_state = history[self.current_step % self.horizon].copy()
        self.log.debug('initial state has shape %r' % (self.current_state.shape, ))
        if self.surface is not None and history.shape[2] > self.connectivity.number_of_regions:
            n_reg = self.connectivity.number_of_regions
            (nt, ns, _, nm), ax = history.shape, (2, 0, 1, 3)
            region_history = numpy.zeros((nt, ns, n_reg, nm))
            numpy_add_at(region_history.transpose(ax), self._regmap, history.transpose(ax))
            region_history /= numpy.bincount(self._regmap).reshape((-1, 1))
            history = region_history
        # create history query implementation
        self.history = SparseHistory(
            self.connectivity.weights,
            self.connectivity.idelays,
            self.model.cvar,
            self.model.number_of_modes
        )
        # initialize its buffer
        self.history.initialize(history)

    def _configure_integrator_noise(self):
        """
        This enables having noise to be state variable specific and/or to enter 
        only via specific brain structures, for example it we only want to 
        consider noise as an external input entering the brain via appropriate
        thalamic nuclei.

        Support 3 possible shapes:
            1) number_of_nodes;

            2) number_of_state_variables; and 

            3) (number_of_state_variables, number_of_nodes).

        """

        noise = self.integrator.noise        

        if self.integrator.noise.ntau > 0.0:
            self.integrator.noise.configure_coloured(self.integrator.dt,
                                                     self.good_history_shape[1:])
        else:
            self.integrator.noise.configure_white(self.integrator.dt,
                                                  self.good_history_shape[1:])

        if self.surface is not None:
            if self.integrator.noise.nsig.size == self.connectivity.number_of_regions:
                self.integrator.noise.nsig = self.integrator.noise.nsig[self.surface.region_mapping]
            elif self.integrator.noise.nsig.size == self.model.nvar * self.connectivity.number_of_regions:
                self.integrator.noise.nsig = self.integrator.noise.nsig[:, self.surface.region_mapping]

        good_nsig_shape = (self.model.nvar, self.number_of_nodes,
                           self.model.number_of_modes)
        nsig = self.integrator.noise.nsig
        self.log.debug("Given noise shape is %s", nsig.shape)
        if nsig.shape in (good_nsig_shape, (1,)):
            return
        elif nsig.shape == (self.model.nvar, ):
            nsig = nsig.reshape((self.model.nvar, 1, 1))
        elif nsig.shape == (self.number_of_nodes, ):
            nsig = nsig.reshape((1, self.number_of_nodes, 1))
        elif nsig.shape == (self.model.nvar, self.number_of_nodes):
            nsig = nsig.reshape((self.model.nvar, self.number_of_nodes, 1))
        else:
            msg = "Bad Simulator.integrator.noise.nsig shape: %s"
            self.log.error(msg % str(nsig.shape))

        self.log.debug("Corrected noise shape is %s", nsig.shape)
        self.integrator.noise.nsig = nsig

    def _configure_monitors(self):
        """ Configure the requested Monitors for this Simulator """
        # Coerce to list if required
        if not isinstance(self.monitors, (list, tuple)):
            self.monitors = [self.monitors]
        # Configure monitors
        for monitor in self.monitors:
            monitor.config_for_sim(self)

    def _configure_stimuli(self):
        """ Configure the defined Stimuli for this Simulator """
        if self.stimulus is not None:
            if self.surface:
                self.stimulus.configure_space(self.surface.region_mapping)
            else:
                self.stimulus.configure_space()

    # used by simulator adaptor
    def memory_requirement(self):
        """
        Return an estimated of the memory requirements (Bytes) for this
        simulator's current configuration.
        """
        self._guesstimate_memory_requirement()
        return self._memory_requirement_guess

    # appears to be unused
    def runtime(self, simulation_length):
        """
        Return an estimated run time (seconds) for the simulator's current 
        configuration and a specified simulation length.

        """
        self.simulation_length = simulation_length
        self._guesstimate_runtime()
        return self._runtime

    # used by simulator adaptor
    def storage_requirement(self, simulation_length):
        """
        Return an estimated storage requirement (Bytes) for the simulator's
        current configuration and a specified simulation length.

        """
        self.simulation_length = simulation_length
        self._calculate_storage_requirement()
        return self._storage_requirement

    def _guesstimate_memory_requirement(self):
        """
        guesstimate the memory required for this simulator.

        Guesstimate is based on the shape of the dominant arrays, and as such 
        can operate before configuration.

        NOTE: Assumes returned/yeilded data is in some sense "taken care of" in
            the world outside the simulator, and so doesn't consider it, making
            the simulator's history, and surface if present, the dominant 
            memory pigs...

        """
        if self.surface:
            number_of_nodes = self.surface.number_of_vertices
        else:
            number_of_nodes = self.connectivity.number_of_regions

        number_of_regions = self.connectivity.number_of_regions

        magic_number = 2.42  # Current guesstimate is low by about a factor of 2, seems safer to over estimate...
        bits_64 = 8.0  # Bytes
        bits_32 = 4.0  # Bytes
        # NOTE: The speed hack for getting the first element of hist shape should
        #      partially resolves calling of this method with a non-configured
        #     connectivity, there remains the less common issue if no tract_lengths...
        hist_shape = (self.connectivity.tract_lengths.max() / (self.conduction_speed or
                                                               self.connectivity.speed or 3.0) / self.integrator.dt,
                      self.model.nvar, number_of_nodes, 
                      self.model.number_of_modes)
        self.log.debug("Estimated history shape is %r", hist_shape)

        memreq = numpy.prod(hist_shape) * bits_64
        if self.surface:
            memreq += self.surface.number_of_triangles * 3 * bits_32 * 2  # normals
            memreq += self.surface.number_of_vertices * 3 * bits_64 * 2   # normals
            memreq += number_of_nodes * number_of_regions * bits_64 * 4   # region_mapping, region_average, region_sum
            # ???memreq += self.surface.local_connectivity.matrix.nnz * 8

        if not hasattr(self.monitors, '__len__'):
            self.monitors = [self.monitors]

        for monitor in self.monitors:
            if not isinstance(monitor, monitors.Bold):
                stock_shape = (monitor.period / self.integrator.dt, 
                               len(self.model.variables_of_interest),
                               number_of_nodes,
                               self.model.number_of_modes)
                memreq += numpy.prod(stock_shape) * bits_64
                if hasattr(monitor, "sensors"):
                    try:
                        memreq += number_of_nodes * monitor.sensors.number_of_sensors * bits_64  # projection_matrix
                    except AttributeError:
                        self.log.debug("No sensors specified, guessing memory based on default EEG.")
                        memreq += number_of_nodes * 62.0 * bits_64

            else:
                stock_shape = (monitor.hrf_length * monitor._stock_sample_rate,
                               len(self.model.variables_of_interest),
                               number_of_nodes,
                               self.model.number_of_modes)
                interim_stock_shape = (1.0 / (2.0 ** -2 * self.integrator.dt),
                                       len(self.model.variables_of_interest),
                                       number_of_nodes,
                                       self.model.number_of_modes)
                memreq += numpy.prod(stock_shape) * bits_64
                memreq += numpy.prod(interim_stock_shape) * bits_64

        if psutil and memreq > psutil.virtual_memory().total:
            self.log.warning("There may be insufficient memory for this simulation.")

        self._memory_requirement_guess = magic_number * memreq
        msg = "Memory requirement estimate: simulation will need about %.1f MB"
        self.log.info(msg, self._memory_requirement_guess / 2**20)

    def _census_memory_requirement(self):
        """
        Guesstimate the memory required for this simulator. 

        Guesstimate is based on a census of the dominant arrays after the
        simulator has been configured.

        NOTE: Assumes returned/yeilded data is in some sense "taken care of" in
            the world outside the simulator, and so doesn't consider it, making
            the simulator's history, and surface if present, the dominant 
            memory pigs...

        """
        magic_number = 2.42  # Current guesstimate is low by about a factor of 2, seems safer to over estimate...
        memreq = self.history.nbytes
        try:
            memreq += self.surface.triangles.nbytes * 2
            memreq += self.surface.vertices.nbytes * 2
            memreq += self.surface.region_mapping.nbytes * self.number_of_nodes * 8. * 4  # region_average, region_sum
            memreq += self.surface.local_connectivity.matrix.nnz * 8
        except AttributeError:
            pass

        for monitor in self.monitors:
            memreq += monitor._stock.nbytes
            if isinstance(monitor, monitors.Bold):
                memreq += monitor._interim_stock.nbytes

        if psutil and memreq > psutil.virtual_memory().total:
            self.log.warning("Memory estimate exceeds total available RAM.")

        self._memory_requirement_census = magic_number * memreq
        # import pdb; pdb.set_trace()
        msg = "Memory requirement census: simulation will need about %.1f MB"
        self.log.info(msg % (self._memory_requirement_census / 1048576.0))

    def _guesstimate_runtime(self):
        """
        Estimate the runtime for this simulator.

        Spread in parallel executions of larger arrays means this will be an over-estimation,
        or rather a single threaded estimation...
        Different choice of integrators and monitors has an additional effect,
        on the magic number though relatively minor

        """
        magic_number = 6.57e-06  # seconds
        self._runtime = (magic_number * self.number_of_nodes * self.model.nvar * self.model.number_of_modes *
                         self.simulation_length / self.integrator.dt)
        msg = "Simulation runtime should be about %0.3f seconds"
        self.log.info(msg, self._runtime)

    def _calculate_storage_requirement(self):
        """
        Calculate the storage requirement for the simulator, configured with
        models, monitors, etc being run for a particular simulation length. 
        While this is only approximate, it is far more reliable/accurate than
        the memory and runtime guesstimates.
        """
        self.log.info("Calculating storage requirement for ...")
        strgreq = 0
        for monitor in self.monitors:
            # Avoid division by zero for monitor not yet configured
            # (in framework this is executed, when only preconfigure has been called):
            current_period = monitor.period or self.integrator.dt
            strgreq += (TvbProfile.current.MAGIC_NUMBER * self.simulation_length *
                        self.number_of_nodes * self.model.nvar *
                        self.model.number_of_modes / current_period)
        self.log.info("Calculated storage requirement for simulation: %d " % int(strgreq))
        self._storage_requirement = int(strgreq)

    def run(self, **kwds):
        """Convenience method to call the simulator with **kwds and collect output data."""
        ts, xs = [], []
        for _ in self.monitors:
            ts.append([])
            xs.append([])
        wall_time_start = time.time()
        for data in self(**kwds):
            for tl, xl, t_x in zip(ts, xs, data):
                if t_x is not None:
                    t, x = t_x
                    tl.append(t)
                    xl.append(x)
        elapsed_wall_time = time.time() - wall_time_start
        self.log.info("%.3f s elapsed, %.3fx real time", elapsed_wall_time,
                 elapsed_wall_time * 1e3 / self.simulation_length)
        for i in range(len(ts)):
            ts[i] = numpy.array(ts[i])
            xs[i] = numpy.array(xs[i])
        return list(zip(ts, xs))<|MERGE_RESOLUTION|>--- conflicted
+++ resolved
@@ -445,13 +445,11 @@
                     history[:ic_shape[0], :, :, :] = initial_conditions
                     history = numpy.roll(history, shift, axis=0)
                 self.current_step += ic_shape[0] - 1
-<<<<<<< HEAD
-        self.log.info('Final initial history shape is %r', history.shape)
-=======
+
         if self.integrator.state_variable_boundaries is not None:
             self.integrator.bound_state(numpy.swapaxes(history, 0, 1))
-        LOG.info('Final initial history shape is %r', history.shape)
->>>>>>> 53d6512f
+        self.log.info('Final initial history shape is %r', history.shape)
+
         # create initial state from history
         self.current_state = history[self.current_step % self.horizon].copy()
         self.log.debug('initial state has shape %r' % (self.current_state.shape, ))
