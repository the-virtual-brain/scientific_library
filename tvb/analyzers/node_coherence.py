# -*- coding: utf-8 -*-
#
#
#  TheVirtualBrain-Scientific Package. This package holds all simulators, and 
# analysers necessary to run brain-simulations. You can use it stand alone or
# in conjunction with TheVirtualBrain-Framework Package. See content of the
# documentation-folder for more details. See also http://www.thevirtualbrain.org
#
# (c) 2012-2017, Baycrest Centre for Geriatric Care ("Baycrest") and others
#
# This program is free software: you can redistribute it and/or modify it under the
# terms of the GNU General Public License as published by the Free Software Foundation,
# either version 3 of the License, or (at your option) any later version.
# This program is distributed in the hope that it will be useful, but WITHOUT ANY
# WARRANTY; without even the implied warranty of MERCHANTABILITY or FITNESS FOR A
# PARTICULAR PURPOSE.  See the GNU General Public License for more details.
# You should have received a copy of the GNU General Public License along with this
# program.  If not, see <http://www.gnu.org/licenses/>.
#
#
#   CITATION:
# When using The Virtual Brain for scientific publications, please cite it as follows:
#
#   Paula Sanz Leon, Stuart A. Knock, M. Marmaduke Woodman, Lia Domide,
#   Jochen Mersmann, Anthony R. McIntosh, Viktor Jirsa (2013)
#       The Virtual Brain: a simulator of primate brain network dynamics.
#   Frontiers in Neuroinformatics (7:10. doi: 10.3389/fninf.2013.00010)
#
#

"""
Compute cross coherence between all nodes in a time series.

.. moduleauthor:: Stuart A. Knock <Stuart@tvb.invalid>
.. moduleauthor:: Marmaduke Woodman <marmaduke.woodman@univ-amu.fr>

"""

import numpy
import matplotlib.mlab as mlab
from matplotlib.pylab import detrend_linear
import tvb.datatypes.time_series as time_series
import tvb.datatypes.spectral as spectral
from tvb.basic.neotraits.api import HasTraits, Attr, Int, narray_describe
<<<<<<< HEAD
from tvb.basic.logger.builder import get_logger
=======
>>>>>>> ac94b249


<<<<<<< HEAD
#TODO: Should do this properly, ie not with mlab, returning both coherence and
=======
# TODO: Should do this properly, ie not with mlab, returning both coherence and
>>>>>>> ac94b249
#      the complex coherence spectra, then supporting magnitude squared
#      coherence, etc in a similar fashion to the FourierSpectrum datatype...


def hamming(M, sym=True):
    """
    The M-point Hamming window.
    From scipy.signal
    """
    if M < 1:
        return numpy.array([])
    if M == 1:
        return numpy.ones(1, 'd')
    odd = M % 2
    if not sym and not odd:
        M = M + 1
    n = numpy.arange(0, M)
    w = 0.54 - 0.46 * numpy.cos(2.0 * numpy.pi * n / (M - 1))
    if not sym and not odd:
        w = w[:-1]
    return w


def coherence_mlab(data, sample_rate, nfft=256):
    _, nsvar, nnode, nmode = data.shape
    # (frequency, nodes, nodes, state-variables, modes)
    coh_shape = nfft/2 + 1, nnode, nnode, nsvar, nmode
    coh = numpy.zeros(coh_shape)
    for mode in range(nmode):
        for var in range(nsvar):
            data = data[:, var, :, mode].copy()
            data -= data.mean(axis=0)[numpy.newaxis, :]
            for n1 in range(nnode):
                for n2 in range(nnode):
                    cxy, freq = mlab.cohere(data[:, n1], data[:, n2],
                                            NFFT=nfft,
                                            Fs=sample_rate,
                                            detrend=detrend_linear,
                                            window=mlab.window_none)
                    coh[:, n1, n2, var, mode] = cxy
    return coh, freq


def coherence(data, sample_rate, nfft=256, imag=False):
    "Vectorized coherence calculation by windowed FFT"
    nt, ns, nn, nm = data.shape
    nwin = nt // nfft
    if nwin < 1:
        raise ValueError(
            "Not enough time points ({0}) to compute an FFT, given a "
            "window size of nfft={1}.".format(nt, nfft))
    # ignore leftover data; need shape (nn, ... , nwin, nfft)
    wins = data[:int(nwin * nfft)]\
        .copy()\
        .transpose((2, 1, 3, 0))\
        .reshape((nn, ns, nm, nwin, nfft))
    wins *= hamming(nfft)
    F = numpy.fft.fft(wins)
    fs = numpy.fft.fftfreq(nfft, 1e3 / sample_rate)
    # broadcasts to [node_i, node_j, ..., window, time]
    G = F[:, numpy.newaxis] * F.conj()
    if imag:
        G = G.imag
    dG = numpy.array([G[i, i] for i in range(nn)])
    C = (numpy.abs(G)**2 / (dG[:, numpy.newaxis] * dG)).mean(axis=-2)
    mask = fs > 0.0
    # C_ = numpy.abs(C.mean(axis=0).mean(axis=0))
    return numpy.transpose(C[..., mask], (4, 0, 1, 2, 3)), fs[mask]


class NodeCoherence(HasTraits):
    "Adapter for cross-coherence algorithm(s)"

    time_series = Attr(
        field_type=time_series.TimeSeries,
        label="Time Series",
        required=True,
        doc="""The timeseries to which the FFT is to be applied.""")

    nfft = Int(
        label="Data-points per block",
        default=256,
        doc="""Should be a power of 2...""")

    def evaluate(self):
        "Evaluate coherence on time series."
        cls_attr_name = self.__class__.__name__+".time_series"
        # self.time_series.trait["data"].log_debug(owner=cls_attr_name)
        srate = self.time_series.sample_rate
        coh, freq = coherence(self.time_series.data, srate, nfft=self.nfft)
<<<<<<< HEAD
        LOG.debug("coherence")
        LOG.debug(narray_describe(coh))
        LOG.debug("freq")
        LOG.debug(narray_describe(freq))
=======
        self.log.debug("coherence")
        self.log.debug(narray_describe(coh))
        self.log.debug("freq")
        self.log.debug(narray_describe(freq))
>>>>>>> ac94b249

        spec = spectral.CoherenceSpectrum(
            source=self.time_series,
            nfft=self.nfft,
            array_data=coh,
            frequency=freq)
        return spec

    def result_shape(self, input_shape):
        """Returns the shape of the main result of NodeCoherence."""
        freq_len = self.nfft/2 + 1
        freq_shape = (freq_len,)
        result_shape = (freq_len, input_shape[2], input_shape[2], input_shape[1], input_shape[3])
        return [result_shape, freq_shape]

    def result_size(self, input_shape):
        """
        Returns the storage size in Bytes of the main result of NodeCoherence.
        """
        # TODO This depends on input array dtype!
        result_size = numpy.sum(list(map(numpy.prod, self.result_shape(input_shape)))) * 8.0 #Bytes
        return result_size

    def extended_result_size(self, input_shape):
        """
        Returns the storage size in Bytes of the extended result of the FFT.
        That is, it includes storage of the evaluated FourierSpectrum attributes
        such as power, phase, amplitude, etc.
        """
        extend_size = self.result_size(input_shape) #Currently no derived attributes.
        return extend_size<|MERGE_RESOLUTION|>--- conflicted
+++ resolved
@@ -42,17 +42,9 @@
 import tvb.datatypes.time_series as time_series
 import tvb.datatypes.spectral as spectral
 from tvb.basic.neotraits.api import HasTraits, Attr, Int, narray_describe
-<<<<<<< HEAD
-from tvb.basic.logger.builder import get_logger
-=======
->>>>>>> ac94b249
 
 
-<<<<<<< HEAD
-#TODO: Should do this properly, ie not with mlab, returning both coherence and
-=======
 # TODO: Should do this properly, ie not with mlab, returning both coherence and
->>>>>>> ac94b249
 #      the complex coherence spectra, then supporting magnitude squared
 #      coherence, etc in a similar fashion to the FourierSpectrum datatype...
 
@@ -143,17 +135,10 @@
         # self.time_series.trait["data"].log_debug(owner=cls_attr_name)
         srate = self.time_series.sample_rate
         coh, freq = coherence(self.time_series.data, srate, nfft=self.nfft)
-<<<<<<< HEAD
-        LOG.debug("coherence")
-        LOG.debug(narray_describe(coh))
-        LOG.debug("freq")
-        LOG.debug(narray_describe(freq))
-=======
         self.log.debug("coherence")
         self.log.debug(narray_describe(coh))
         self.log.debug("freq")
         self.log.debug(narray_describe(freq))
->>>>>>> ac94b249
 
         spec = spectral.CoherenceSpectrum(
             source=self.time_series,
